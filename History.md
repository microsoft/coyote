## vNext
- Exposed the `ConsoleLogger` as public so that users can conveniently use it to write runtime logs
  to the console.
- Implemented more fake methods in the `ActorTestKit` class.
- Added a method for setting a custom logger when using the `ActorTestKit` class.
<<<<<<< HEAD
- Added rewriting support for `Volatile` methods.
=======
- Fixed a bug where merging coverage info could result in a rare race condition.
>>>>>>> 0b147826

## v1.7.5
- Added support for controlling user-created `Thread` instances during testing.
- Added support for controlling `WaitHandle` and related APIs during testing.
- Added the `ActorTestKit` class for unit-testing actors and state machines in isolation.
- Disabled the automated fallback to randomized fuzzing during testing, if systematic testing fails.
- Fixed a bug in bug trace reporting.

## v1.7.4
- Added support for visualizing traces from testing task-based programs in DGML format.
- Implemented various runtime optimizations for more efficient coverage during testing.
- Optimized the modeling of various lock APIs during testing.
- Fixed a rewriting bug occurring when methods return task arrays.

## v1.7.3
- Added support for the `net7.0` target framework.

## v1.7.2
- Added support for fully controlling the `SemaphoreSlim` type during testing.
- Added support for detecting the `System.Guid` and `System.DateTime` APIs as sources of
  uncontrolled data non-determinism during testing.
- Added the `Configuration.WithPartiallyControlledDataNondeterminismAllowed` API (and
  `--partial-control <MODE>` CLI option) for configuring how uncontrolled data non-determinism
  should be handled during testing.
- Added the `Configuration.WithScheduleCoverageReported` API (and `--schedule-coverage` CLI option)
  for dumping coverage statistics and stack traces for scheduling decisions.
- Added the `Specification.RegisterStateHashingFunction` API for registering custom program state
  hashing functions, which can be used to compute an approximation of the program state during
  testing, as well as reporting it in the test statistics.
- Improved replay traces by registering the scheduling point type alongside each scheduling
  decision.
- Fixed missing `net462` dependency in the `Microsoft.Coyote.Tool` NuGet package.

## v1.7.1
- Added support for operation grouping for `Task` continuations.
- Added support for the delay-bounding exploration strategy.
- Added support for rewriting the `Thread.Yield` and `Interlocked` APIs.
- Updated the runtime to not fail with a potential deadlock when the debugger is attached, and
  instead add a breakpoint, to avoid spurious failures when debugging.
- Hardened the `SchedulingPoint.Suppress` and `SchedulingPoint.Resume` methods so that they do not
  resume scheduling earlier than expected when they are used in a nested manner.
- Fixed a runtime memory leak when test iterations terminated early.
- Fixed a rare stack-overflow exception when popping states during a `StateMachine` execution.
- Fixed a few cases of internally spawned tasks considered to be uncontrolled by the runtime.

## v1.7.0
- Updated the default `random` exploration strategy with a `portfolio` testing mode that uses a
  tuned set of different exploration strategies to increase coverage for different bug patterns. The
  portfolio will be transparently enhanced over time as new exploration strategies become available
  inside Coyote. The Portfolio can be set to fair or unfair using `Configuration.WithPortfolioMode`
  or the `--portfolio-mode` command-line option. The portfolio mode can be disabled and explicitly
  set to one of the available exploration strategies by setting a strategy-related option such as
  `Configuration.WithRandomStrategy` or `-s <STRATEGY>`.
- Refactored the NuGet packages, by moving `Microsoft.Coyote.Actors` to its own dedicated package,
  introducing a new `Microsoft.Coyote.Tool` package that contains the self-contained `coyote`
  command-line tool (for users that do not want to manage `coyote` via the `Microsoft.Coyote.CLI`
  .NET tool), introducing a new `Microsoft.Coyote.Core` package that only contains the core runtime
  library of Coyote, and converting the `Microsoft.Coyote` NuGet package into a meta-package that
  pulls all non-tool packages.
- Moved the actor `Event` type under the `Microsoft.Coyote.Actors` namespace.
- Introduced a `Monitor.Event` type (nested in the `Microsoft.Coyote.Specifications.Monitor` class),
  which must now be used for declaring specification monitor events, instead of the original `Event`
  type above.
- Enhanced and streamlined the logging API and built-in loggers, which are now available in the
  `Microsoft.Coyote.Logging` namespace, instead of `Microsoft.Coyote.IO`.
- Removed support for the end-of-life `net5.0` target framework.

## v1.6.2
- Exposed new `IActorRuntime.GetCurrentActorIds()` API that returns the `ActorId` for each active
  actor managed by the runtime, as well as an `IActorRuntime.GetCurrentActorTypes()` API that
  returns the `Type` of each active actor managed by the runtime. These APIs are not thread-safe and
  should only be used for gathering statistics and debugging purposes.

## v1.6.1
- Exposed new `IActorRuntime.GetActorExecutionStatus(id)` API that enables querying the actor
  runtime for the current execution status of the actor with the specified id, as well as an
  `IActorRuntime.GetCurrentActorCount()` API that returns the number of active actors managed by the
  runtime. These APIs are not thread-safe and should only be used for gathering statistics and
  debugging purposes.
- Exposed new `IActorRuntime.OnActorHalted` callback which is triggered when an actor has halted and
  the runtime has stopped managing it.

## v1.6.0
- Exposed new `Operation` API that enables instrumenting, controlling and scheduling custom
concurrent operations.
- Exposed new `SchedulingPoint.SetCheckpoint` API that allows to capture all non-deterministic
  decisions in the currently explored execution path and try replay them in subsequent test
  iterations to optimize coverage of a subset of the state space.
- Added support for intercepting and controlling asynchronous locks.
- Added support for rewriting the `SemaphoreSlim` type.
- The `Configuration.WithReplayStrategy` method was renamed to `Configuration.WithReproducibleTrace`
  to make it more explicit that setting this option allows reproducing the specified trace.
- Various runtime improvements and bug fixes.

## v1.5.9
- Improved the runtime to try enforce atomicity when invoking a specification `Monitor`.

## v1.5.8
- Fixed a bug in `coyote rewrite` related to rewriting nested types.

## v1.5.7
- Fixed a bug where a thrown exception was not propagating properly when invoking `Task.WaitAll`
  during systematic testing.
- Fixed a bug in `coyote rewrite` related to return types with nested generics.

## v1.5.6
- Fixed a bug in `coyote rewrite` when checking uncontrolled tasks from methods with a nested
  generic return type.

## v1.5.5
- Added support in `coyote rewrite` for rewriting types with a required modifier (`modreq`).

## v1.5.4
- Significantly improved runtime performance during partially-controlled concurrency testing.

## v1.5.3
- Improved the assembly loading logic when using the `coyote` tool.
- Fixed rare deadlock in test execution paths that exhibit partially-controlled concurrency.
- Various other runtime improvements.

## v1.5.2
- Introduced new command-line interface for the `coyote` tool that builds on top of the
  `System.CommandLine` library. This brings an improved and more robust user experience (e.g. better
  CLI error messages), as well as other enhancements such as CLI option grouping.
- The `--coverage code` CLI option is not supported anymore as it was only supported on Windows and
  has been superseded by the official .NET cross-platform code coverage infrastructure. See
  [here](https://docs.microsoft.com/en-us/dotnet/core/additional-tools/dotnet-coverage) and
  [here](https://docs.microsoft.com/en-us/dotnet/core/testing/unit-testing-code-coverage?tabs=windows).
  The `--coverage` (or `-c`) CLI option is now used to enable activity coverage (replacing
  `--coverage activity`), as discussed [here](https://microsoft.github.io/coyote/#how-to/coverage).
- The `--parallel N` CLI option is not supported anymore to bring the `coyote` tool experience in
  line with the programmatic way of running Coyote tests (via the `TestingEngine` API), which did
  not support built-in parallel testing. If needed, running parallel tests can still be achieved by
  invoking multiple Coyote testing processes in parallel (e.g. via a script).

## v1.5.1
- Simplified the `coyote` tool ASP.NET dependency.
- Partially controlled concurrency is now allowed by default during systematic testing. Disable via
  the `--no-partial-control` command line option (or
  `Configuration.WithPartiallyControlledConcurrencyAllowed(false)`).
- Added support for schedule space reduction based on read and write operations. Enable via the
  `--reduce-shared-state` command line option (or `Configuration.WithSharedStateReductionEnabled`).
- Improved support for detecting potential deadlocks during partially controlled concurrency.
- Binary rewriting improvements and fixes.

## v1.5.0
- Added runtime and rewriting support for testing ASP.NET controllers in the presence of
  partially-controlled concurrency.
- Added support for rewriting the `HttpClient` type targeting ASP.NET controllers.
- Improved runtime support for partially-controlled concurrency during testing.
- New option for skipping potential deadlocks in the presence of partially-controlled concurrency.
- The actor logging method `LogExceptionThrown` is now only called if the exception was not handled.
  The `LogExceptionHandled` method can be used instead for handled exceptions.
- Various other runtime improvements and fixes.

## v1.4.3
- Added support for the `netstandard2.0` target framework.
- Added support for rewriting the non-generic `TaskCompletionSource` type.
- Added support for rewriting the `ValueTask` type (but `IValueTaskSource` is not supported).
- Improvements to systematic fuzzing, especially for actor-based programs.
- Improvements to how thread interrupts are handled at the end of each test iteration.
- Tests now report the degree of concurrency and number of controlled operations.

## v1.4.2
- Added support for the `net6.0` target framework.
- The `TestingEngine` is now giving a warning if the DLL being tested has not been rewritten.
- The number of controlled operations are now reported as part of test statistics.
- Improvements, optimizations and bug-fixes in binary rewriting.
- Added support for dumping the rewritten IL diff to a file through `--dump-il-diff`.

## v1.4.1
- Enabled automated fallback to systematic fuzzing upon detecting uncontrolled concurrency during
  testing to increase usability. This feature is enabled by default and can be disabled via the
  `no-fuzzing-fallback` command line option (or
  `Configuration.WithSystematicFuzzingFallbackEnabled`).
- Added a new JSON test report that lists any detected invocations of uncontrolled methods.
- The `TestingEngine.TryEmitTraces` method was renamed to `TestingEngine.TryEmitReports` to reflect
  that the reports do not include only traces.
- The `IActorRuntimeLog.OnStrategyDescription` method was removed.

## v1.4.0
- Redesigned the systematic testing runtime to significantly improve its performance and simplicity.
- An `ActorId` of a halted actor can now be reused.
- The `coyote` tool can now resolve `aspnet`.

## v1.3.1
- Added rewriting support for testing race conditions with several `System.Collections.Concurrent`
  data structures.
- Added rewriting support for testing `System.Collections.Generic.HashSet<T>` data races.
- Added the `SchedulingPoint.Suppress` and `SchedulingPoint.Resume` methods for suppressing and
  resuming interleavings of enabled operations, accordingly.
- Fixed a memory leak in the testing engine.

## v1.3.0
- Improved the binary rewriting engine and fixed various rewriting bugs.
- Removed the deprecated `Microsoft.Coyote.Tasks` namespace. Testing task-based code should now only
  be done via binary rewriting, instead of using a custom task type.
- Removed the `net48` target framework, can instead just use the `net462` target framework for
  legacy .NET Framework projects.

## v1.2.8
- Improved the strategies used for systematic fuzzing.
- Fixed a rewriting bug related to the `TaskAwaiter` type.

## v1.2.7
- Added the `--no-repro` command line option (enabled also via `Configuration.WithNoBugTraceRepro`),
  which disables the ability to reproduce buggy traces to allow skipping errors due to uncontrolled
  concurrency, for example when the program is only partially rewritten, or there is external
  concurrency that is not mocked, or when the program uses an API that is not yet supported.
- The uncontrolled concurrency errors have been updated to be more informative and point to the
  documentation for further reading.

## v1.2.6
- Added an experimental rewriting pass that adds assertion checks to find data races in uses of the
  `System.Collections.Generic.List<T>` and `System.Collections.Generic.Dictionary<TKey, TValue>`
  collections.
- Added support for the `net462` target framework.

## v1.2.5
- Added the `SchedulingPoint` static class that exposes methods for adding manual scheduling points
  during systematic testing.
- Added an experimental systematic testing strategy that uses reinforcement learning. This is
  enabled using the `--sch-rl` command line option or the `Configuration.WithRLStrategy` method.
- Added an experimental systematic fuzzing testing mode that uses delay injection instead of
  systematic testing to find bugs. This can be enabled using the `--systematic-fuzzing` command
  line option or the `Configuration.WithSystematicFuzzingEnabled` method.
- Added the `IActorRuntimeLog.OnEventHandlerTerminated` actor log callback that is called when an
  event handler terminates.
- Fixed a bug where the `IActorRuntimeLog.OnHandleRaisedEvent` actor log callback was not invoked in
  production.

## v1.2.4
- Improved how `coyote test` resolves ambiguous test method names.
- Fixed a bug where awaiting a task from a previous test iteration that was canceled due to
  `ExecutionCanceledException` would hang the tester.

## v1.2.3
- Exposed the `TextWriterLogger` type.
- Fixed a configuration bug where the `fairpct` strategy would be picked instead of `probabilistic`.

## v1.2.2
- Added the `Specification.IsEventuallyCompletedSuccessfully` API for checking if a task eventually
  completes successfully.
- Added the `Configuration.WithTestingTimeout` API for specifying a systematic testing timeout
  instead of iterations.
- Optimized state space exploration in programs using `Task.Delay`.
- Added support for the `net5.0` target framework.
- Removed the `net47` target framework.

## v1.2.1
- Added the `OnEventIgnored` and `OnEventDeferred` callbacks in the `Actor` type.

## v1.2.0
- Added support for systematically testing actors and tasks together using rewriting.
- Hardened the systematic testing runtime.

## v1.1.5
- Improved detection of uncontrolled tasks during systematic testing.
- Added detection of invoking unsupported APIs during systematic testing.

## v1.1.4
- Added missing `coyote rewrite` dependencies in the `Microsoft.Coyote.Test` package.

## v1.1.3
- Optimizations and fixes in binary rewriting.

## v1.1.2
- Added basic support for the `System.Threading.Tasks.Parallel` type during rewriting.
- Fixed a bug in `coyote rewrite` that was incorrectly copying dependencies after rewriting.

## v1.1.1
- Renamed `TestingEngine.ReproducibleTrace` to fix typo in the API name.
- Fixed some bugs in `coyote rewrite`.

## v1.1.0
- Added experimental support for testing unmodified task-based programs using binary rewriting.
- Added support for log severity in the logger and converted to an `ILogger` interface.
- Optimized various internals of the task testing runtime.

## v1.0.17
- Fixed a bug in the `Actor` logic related to event handlers.
- Fixed a bug in `Microsoft.Coyote.Task.WhenAny`.

## v1.0.16
- Added support for cancellations in `Task.Run` APIs.
- Optimized various internals of the task testing runtime.

## v1.0.15
- Fixed the `Task.WhenAny` and `Task.WhenAll` APIs so that they execute asynchronously during
  systematic testing.
- Fixed the `Task.WhenAny` and `Task.WhenAll` APIs so that they throw the proper argument exceptions
  during systematic testing.

## v1.0.14
- Added missing `Task<TResult>.UncontrolledTask` API.
- Fixed a bug in the testing runtime for controlled tasks.

## v1.0.13
- Fixed a bug in the testing runtime for controlled tasks that could lead to a stack overflow.
- Optimized various internals of the testing runtime.

## v1.0.12
- Introduced a new `EventGroup` API for actors, which replaces operation groups, that allows
  improved tracing and awaiting of long running actor operations.
- The `Task.Yield` API can now be used to de-prioritize the executing operation during testing.
- Added missing APIs in the `Microsoft.Coyote.Tasks.Semaphore` type.
- Fixed two bugs in the systematic testing scheduler.

## v1.0.11
- Fixed an issue that did not allow systematic and non-systematic unit tests to run on the same
  process.
- Fixed a bug in the `TestingEngine` logger.

## v1.0.10
- Fixed the NuGet symbol packages.

## v1.0.9
- Introduced a new `Microsoft.Coyote.Test` package that contains the `Test` attribute and the
  `TestingEngine` type for writing unit tests.
- The core `Microsoft.Coyote` does not contain anymore `Test` and `TestingEngine`, which were moved
  to the `Microsoft.Coyote.Test` package.
- Added support for optional anonymized telemetry in the `TestingEngine`.
- Optimized various internals of the systematic testing scheduler.
- Fixed some issues in the scripts.

## v1.0.8
- The core `Microsoft.Coyote` project is now targeting only .NET Standard, allowing it to be
  consumed by any project that supports `netstandard2.0` and above.
- Removed the `net46` target.
- Fixed bug in using the global dotnet tool.

## v1.0.7
- Added support for building Coyote on Linux and macOS.
- Building Coyote locally now ignores .NET targets that are not installed.
- Added optional anonymized telemetry in the `coyote` tool.
- Fixed a bug in the `SynchronizedBlock` type.

## v1.0.6
- Added a `SynchronizedBlock` type to model the semantics of the C# `lock` statement.
- Simplified the `Configuration` APIs for setting max-steps and liveness related heuristics.
- Fixed code coverage and added support for code coverage on `netcoreapp3.1`.

## v1.0.5
- Added a --version argument to the `coyote` command line tool.
- Added a dotnet tool package called `Microsoft.Coyote.CLI` to install the `coyote` command line
  tool and running it without an explicit path.
- Exposed the `ReadableTrace` and `ReproducibleTrace` members of
  `Microsoft.Coyote.SystematicTesting.TestingEngine` as public.
- Fixed a bug in activity coverage reporting for `netcoreapp3.1`.
- Fixed some bugs in parallel testing.

## v1.0.4
- Added new `Microsoft.Coyote.Configuration.WithReplayStrategy` method for programmatically
  assigning a trace to replay.
- Added support for the `netstandard2.1`, `netcoreapp3.1` and `net48` targets.
- Removed support for the `netcoreapp2.2` target, which reached end of life.
- Fixed various bugs in the documentation.

## v1.0.3
- Fixed an issue when invoking `Microsoft.Coyote.Tasks.Task.ExploreContextSwitch` during a
  production run.

## v1.0.2
- Made ActorRuntimeLogGraphBuilder public.
- Added CreateStateMachine to IActorRuntimeLog.

## v1.0.1
- Fixed an issue in the runtime (there should always be a default task runtime instance).

## v1.0.0
- The initial release of the Coyote set of libraries and test tools.<|MERGE_RESOLUTION|>--- conflicted
+++ resolved
@@ -3,11 +3,8 @@
   to the console.
 - Implemented more fake methods in the `ActorTestKit` class.
 - Added a method for setting a custom logger when using the `ActorTestKit` class.
-<<<<<<< HEAD
 - Added rewriting support for `Volatile` methods.
-=======
 - Fixed a bug where merging coverage info could result in a rare race condition.
->>>>>>> 0b147826
 
 ## v1.7.5
 - Added support for controlling user-created `Thread` instances during testing.
