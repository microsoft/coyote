--- conflicted
+++ resolved
@@ -725,14 +725,9 @@
 
             if (innerException.GetBaseException() is ThreadInterruptedException)
             {
-<<<<<<< HEAD
-                this.CurrentStatus = Status.Halted;
+                this.CurrentStatus = ActorExecutionStatus.Halted;
                 this.Context.LogWriter.LogDebug("[coyote::warning] {0} was thrown from {1}.",
                     innerException.GetType().Name, this.Id);
-=======
-                this.CurrentStatus = ActorExecutionStatus.Halted;
-                Debug.WriteLine($"[coyote::warning] {innerException.GetType().Name} was thrown from {this.Id}.");
->>>>>>> 4755418a
             }
             else
             {
@@ -1142,13 +1137,8 @@
                 return false;
             }
 
-<<<<<<< HEAD
-            this.CurrentStatus = Status.Halting;
+            this.CurrentStatus = ActorExecutionStatus.Halting;
             this.Context.LogManager.LogExceptionHandled(this.Id, ex.CurrentStateName, string.Empty, ex);
-=======
-            this.CurrentStatus = ActorExecutionStatus.Halting;
-            this.Context.LogWriter.LogExceptionHandled(this.Id, ex.CurrentStateName, string.Empty, ex);
->>>>>>> 4755418a
             return true;
         }
 
