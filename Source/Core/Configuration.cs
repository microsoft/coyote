--- conflicted
+++ resolved
@@ -636,11 +636,7 @@
         /// Updates the value that controls how much time the runtime should wait for
         /// uncontrolled concurrency to resolve before continuing exploration.
         /// </summary>
-<<<<<<< HEAD
-        /// <param name="timeout">The timeout value in milliseconds, which by default is 2.</param>
-=======
         /// <param name="timeout">The timeout value in milliseconds, which by default is 1.</param>
->>>>>>> 75f061cf
         /// <remarks>
         /// Increase the value to give more time to try resolve uncontrolled concurrency.
         /// </remarks>
