﻿// Copyright (c) Microsoft Corporation.
// Licensed under the MIT License.

using System;
using System.Collections.Generic;
using System.Runtime.Serialization;
using System.Threading.Tasks;
using Microsoft.Coyote.IO;

namespace Microsoft.Coyote
{
#pragma warning disable CA1724 // Type names should not match namespaces
    /// <summary>
    /// The Coyote project configurations.
    /// </summary>
    [DataContract]
    [Serializable]
    public class Configuration
    {
        /// <summary>
        /// The user-specified command to perform by the Coyote tool.
        /// </summary>
        [DataMember]
        internal string ToolCommand;

        /// <summary>
        /// Something to add to the PATH environment at test time.
        /// </summary>
        internal string AdditionalPaths { get; set; }

        /// <summary>
        /// The output path.
        /// </summary>
        [DataMember]
        internal string OutputFilePath;

        /// <summary>
        /// The assembly to be analyzed for bugs.
        /// </summary>
        [DataMember]
        internal string AssemblyToBeAnalyzed;

        /// <summary>
        /// The path to the binary rewriting configuration file or a folder containing assemblies to rewrite.
        /// </summary>
        [DataMember]
        internal string RewritingOptionsPath;

        /// <summary>
        /// Test method to be used.
        /// </summary>
        [DataMember]
        internal string TestMethodName;

        /// <summary>
        /// The systematic testing strategy to use.
        /// </summary>
        [DataMember]
        public string SchedulingStrategy { get; internal set; }

        /// <summary>
        /// Number of testing iterations.
        /// </summary>
        [DataMember]
        public uint TestingIterations { get; internal set; }

        /// <summary>
        /// Timeout in seconds after which no more testing iterations will run.
        /// </summary>
        /// <remarks>
        /// Setting this value overrides the <see cref="TestingIterations"/> value.
        /// </remarks>
        [DataMember]
        internal int TestingTimeout;

        /// <summary>
        /// Custom seed to be used by the random value generator. By default,
        /// this value is null indicating that no seed has been set.
        /// </summary>
        [DataMember]
        public uint? RandomGeneratorSeed { get; internal set; }

        /// <summary>
        /// If true, the seed will increment in each
        /// testing iteration.
        /// </summary>
        [DataMember]
        internal bool IncrementalSchedulingSeed;

        /// <summary>
        /// If this option is enabled, systematic testing supports partially controlled executions.
        /// </summary>
        /// <remarks>
        /// This is an experimental feature.
        /// </remarks>
        [DataMember]
        internal bool IsRelaxedControlledTestingEnabled;

        /// <summary>
        /// If this option is enabled, the concurrency fuzzing policy is used during testing.
        /// </summary>
        /// <remarks>
        /// This is an experimental feature.
        /// </remarks>
        [DataMember]
        internal bool IsConcurrencyFuzzingEnabled;

        /// <summary>
        /// If this option is enabled, liveness checking is enabled during systematic testing.
        /// </summary>
        [DataMember]
        internal bool IsLivenessCheckingEnabled;

        /// <summary>
        /// If true, the Coyote tester performs a full exploration,
        /// and does not stop when it finds a bug.
        /// </summary>
        [DataMember]
        internal bool PerformFullExploration;

        /// <summary>
        /// The maximum scheduling steps to explore for unfair schedulers.
        /// By default this is set to 10,000 steps.
        /// </summary>
        [DataMember]
        public int MaxUnfairSchedulingSteps { get; internal set; }

        /// <summary>
        /// The maximum scheduling steps to explore for fair schedulers.
        /// By default this is set to 100,000 steps.
        /// </summary>
        [DataMember]
        public int MaxFairSchedulingSteps { get; internal set; }

        /// <summary>
        /// True if the user has explicitly set the fair scheduling steps.
        /// </summary>
        [DataMember]
        internal bool UserExplicitlySetMaxFairSchedulingSteps;

        /// <summary>
        /// If true, then the Coyote tester will consider an execution
        /// that hits the depth bound as buggy.
        /// </summary>
        [DataMember]
        internal bool ConsiderDepthBoundHitAsBug;

        /// <summary>
        /// A strategy-specific bound.
        /// </summary>
        [DataMember]
        public int StrategyBound { get; internal set; }

        /// <summary>
        /// Value that controls the probability of triggering a timeout each time <see cref="Task.Delay(int)"/>
        /// or a built-in timer is scheduled during systematic testing. Decrease the value to increase the
        /// frequency of timeouts (e.g. a value of 1 corresponds to a 50% probability), or increase the value
        /// to decrease the frequency (e.g. a value of 10 corresponds to a 10% probability). By default this
        /// value is 10.
        /// </summary>
        [DataMember]
        public uint TimeoutDelay { get; internal set; }

        /// <summary>
        /// Value that controls how much time the deadlock monitor should wait during concurrency fuzzing before
        /// reporting a potential deadlock. This value is in milliseconds, and by default is 5000.
        /// </summary>
        [DataMember]
        internal uint DeadlockTimeout;

        /// <summary>
        /// Safety prefix bound. By default it is 0.
        /// </summary>
        [DataMember]
        internal int SafetyPrefixBound;

        /// <summary>
        /// The liveness temperature threshold. If it is 0 then it is disabled. By default
        /// this value is assigned to <see cref="MaxFairSchedulingSteps"/> / 2.
        /// </summary>
        [DataMember]
        public int LivenessTemperatureThreshold { get; internal set; }

        /// <summary>
        /// True if the user has explicitly set the liveness temperature threshold.
        /// </summary>
        [DataMember]
        internal bool UserExplicitlySetLivenessTemperatureThreshold;

        /// <summary>
        /// If this option is enabled, the tester is hashing the program state.
        /// </summary>
        [DataMember]
        internal bool IsProgramStateHashingEnabled;

        /// <summary>
        /// If this option is enabled, (safety) monitors are used in the production runtime.
        /// </summary>
        [DataMember]
        internal bool IsMonitoringEnabledInInProduction;

        /// <summary>
        /// Attaches the debugger during trace replay.
        /// </summary>
        [DataMember]
        internal bool AttachDebugger;

        /// <summary>
        /// The schedule file to be replayed.
        /// </summary>
        internal string ScheduleFile;

        /// <summary>
        /// The schedule trace to be replayed.
        /// </summary>
        internal string ScheduleTrace;

        /// <summary>
        /// If true, then messages are logged.
        /// </summary>
        [DataMember]
        public bool IsVerbose { get; internal set; }

        /// <summary>
        /// If true, then debug verbosity is enabled.
        /// </summary>
        [DataMember]
        internal bool IsDebugVerbosityEnabled;

        /// <summary>
        /// The level of detail to provide in verbose logging.
        /// </summary>
        [DataMember]
        public LogSeverity LogLevel { get; internal set; }

        /// <summary>
        /// Enables code coverage reporting of a Coyote program.
        /// </summary>
        [DataMember]
        internal bool ReportCodeCoverage;

        /// <summary>
        /// Enables activity coverage reporting of a Coyote program.
        /// </summary>
        [DataMember]
        public bool ReportActivityCoverage { get; internal set; }

        /// <summary>
        /// Enables activity coverage debugging.
        /// </summary>
        internal bool DebugActivityCoverage;

        /// <summary>
        /// Is DGML graph showing all test iterations or just one "bug" iteration.
        /// False means all, and True means only the iteration containing a bug.
        /// </summary>
        [DataMember]
        internal bool IsDgmlBugGraph;

        /// <summary>
        /// If specified, requests a DGML graph of the iteration that contains a bug, if a bug is found.
        /// This is different from a coverage activity graph, as it will also show actor instances.
        /// </summary>
        [DataMember]
        public bool IsDgmlGraphEnabled { get; internal set; }

        /// <summary>
        /// Produce an XML formatted runtime log file.
        /// </summary>
        [DataMember]
        public bool IsXmlLogEnabled { get; internal set; }

        /// <summary>
        /// If specified, requests a custom runtime log to be used instead of the default.
        /// This is the AssemblyQualifiedName of the type to load.
        /// </summary>
        [DataMember]
        internal string CustomActorRuntimeLogType;

        /// <summary>
        /// Number of parallel systematic testing tasks.
        /// By default it is 1 task.
        /// </summary>
        [DataMember]
        internal uint ParallelBugFindingTasks;

        /// <summary>
        /// Put a debug prompt at the beginning of each child TestProcess.
        /// </summary>
        [DataMember]
        internal bool ParallelDebug;

        /// <summary>
        /// Specify ip address if you want to use something other than localhost.
        /// </summary>
        [DataMember]
        internal string TestingSchedulerIpAddress;

        /// <summary>
        /// Do not automatically launch the TestingProcesses in parallel mode, instead wait for them
        /// to be launched independently.
        /// </summary>
        [DataMember]
        internal bool WaitForTestingProcesses;

        /// <summary>
        /// Runs this process as a parallel systematic testing task.
        /// </summary>
        [DataMember]
        internal bool RunAsParallelBugFindingTask;

        /// <summary>
        /// The testing scheduler unique endpoint.
        /// </summary>
        [DataMember]
        internal string TestingSchedulerEndPoint;

        /// <summary>
        /// The unique testing process id.
        /// </summary>
        [DataMember]
        internal uint TestingProcessId;

        /// <summary>
        /// The level of abstraction used during systematic testing.
        /// </summary>
        [DataMember]
        internal string AbstractionLevel;

        /// <summary>
        /// Additional assembly specifications to instrument for code coverage, besides those in the
        /// dependency graph between <see cref="AssemblyToBeAnalyzed"/> and the Microsoft.Coyote DLLs.
        /// Key is filename, value is whether it is a list file (true) or a single file (false).
        /// </summary>
        internal Dictionary<string, bool> AdditionalCodeCoverageAssemblies;

        /// <summary>
        /// Enables colored console output.
        /// </summary>
        internal bool EnableColoredConsoleOutput;

        /// <summary>
        /// If true, then environment exit will be disabled.
        /// </summary>
        internal bool DisableEnvironmentExit;

        /// <summary>
        /// Enable Coyote sending Telemetry to Azure which is used to help improve the tool (default true).
        /// </summary>
        internal bool EnableTelemetry;

        /// <summary>
        /// The .NET platform version being used.
        /// </summary>
        internal string PlatformVersion;

        /// <summary>
        /// Optional location of app that can run as a telemetry server.
        /// </summary>
        internal string TelemetryServerPath;

        /// <summary>
        /// Initializes a new instance of the <see cref="Configuration"/> class.
        /// </summary>
        protected Configuration()
        {
            this.OutputFilePath = string.Empty;

            this.AssemblyToBeAnalyzed = string.Empty;
            this.RewritingOptionsPath = string.Empty;
            this.TestMethodName = string.Empty;

            this.SchedulingStrategy = "random";
            this.TestingIterations = 1;
            this.TestingTimeout = 0;
            this.RandomGeneratorSeed = null;
            this.IncrementalSchedulingSeed = false;
            this.IsRelaxedControlledTestingEnabled = false;
            this.IsConcurrencyFuzzingEnabled = false;
            this.IsLivenessCheckingEnabled = true;
            this.PerformFullExploration = false;
            this.MaxUnfairSchedulingSteps = 10000;
            this.MaxFairSchedulingSteps = 100000; // 10 times the unfair steps.
            this.UserExplicitlySetMaxFairSchedulingSteps = false;
            this.ParallelBugFindingTasks = 0;
            this.ParallelDebug = false;
            this.RunAsParallelBugFindingTask = false;
            this.TestingSchedulerEndPoint = "CoyoteTestScheduler.4723bb92-c413-4ecb-8e8a-22eb2ba22234";
            this.TestingSchedulerIpAddress = null;
            this.TestingProcessId = 0;
            this.ConsiderDepthBoundHitAsBug = false;
            this.StrategyBound = 0;
            this.TimeoutDelay = 10;
            this.DeadlockTimeout = 5000;
            this.SafetyPrefixBound = 0;
<<<<<<< HEAD
            this.AbstractionLevel = "default";

            this.IsPartiallyControlledTestingEnabled = false;
            this.IsLivenessCheckingEnabled = true;
=======
>>>>>>> da270b5a
            this.LivenessTemperatureThreshold = 50000;
            this.UserExplicitlySetLivenessTemperatureThreshold = false;
            this.IsProgramStateHashingEnabled = false;
            this.IsMonitoringEnabledInInProduction = false;
            this.AttachDebugger = false;

            this.ScheduleFile = string.Empty;
            this.ScheduleTrace = string.Empty;

            this.ReportCodeCoverage = false;
            this.ReportActivityCoverage = false;
            this.DebugActivityCoverage = false;

            this.IsVerbose = false;
            this.IsDebugVerbosityEnabled = false;
            this.LogLevel = LogSeverity.Informational;

            this.AdditionalCodeCoverageAssemblies = new Dictionary<string, bool>();

            this.EnableColoredConsoleOutput = false;
            this.DisableEnvironmentExit = true;
            this.EnableTelemetry = true;
            this.PlatformVersion = GetPlatformVersion();

            string optout = Environment.GetEnvironmentVariable("COYOTE_CLI_TELEMETRY_OPTOUT");
            if (optout is "1" || optout is "true")
            {
                this.EnableTelemetry = false;
            }
        }

        /// <summary>
        /// Creates a new configuration with default values.
        /// </summary>
        public static Configuration Create()
        {
            return new Configuration();
        }

        /// <summary>
        /// Updates the configuration to use the random scheduling strategy during systematic testing.
        /// </summary>
        public Configuration WithRandomStrategy()
        {
            this.SchedulingStrategy = "random";
            return this;
        }

        /// <summary>
        /// Updates the configuration to use the probabilistic scheduling strategy during systematic testing.
        /// You can specify a value controlling the probability of each scheduling decision. This value is
        /// specified as the integer N in the equation 0.5 to the power of N. So for N=1, the probability is
        /// 0.5, for N=2 the probability is 0.25, N=3 you get 0.125, etc. By default, this value is 3.
        /// </summary>
        /// <param name="probabilityLevel">The probability level.</param>
        public Configuration WithProbabilisticStrategy(uint probabilityLevel = 3)
        {
            this.SchedulingStrategy = "probabilistic";
            this.StrategyBound = (int)probabilityLevel;
            return this;
        }

        /// <summary>
        /// Updates the configuration to use the PCT scheduling strategy during systematic testing.
        /// You can specify the number of priority switch points, which by default are 10.
        /// </summary>
        /// <param name="isFair">If true, use the fair version of PCT.</param>
        /// <param name="numPrioritySwitchPoints">The nunmber of priority switch points.</param>
        public Configuration WithPCTStrategy(bool isFair, uint numPrioritySwitchPoints = 10)
        {
            this.SchedulingStrategy = isFair ? "fairpct" : "pct";
            this.StrategyBound = (int)numPrioritySwitchPoints;
            return this;
        }

        /// <summary>
        /// Updates the configuration to use the dfs scheduling strategy during systematic testing.
        /// </summary>
        internal Configuration WithDFSStrategy()
        {
            this.SchedulingStrategy = "dfs";
            return this;
        }

        /// <summary>
        /// Updates the configuration to use the QLearning scheduling strategy during systematic testing.
        /// </summary>
        public Configuration WithQLearningStrategy()
        {
            this.SchedulingStrategy = "rl";
            this.IsProgramStateHashingEnabled = true;
            return this;
        }

        /// <summary>
        /// Updates the configuration to use the replay scheduling strategy during systematic testing.
        /// This strategy replays the specified schedule trace to reproduce the same execution.
        /// </summary>
        /// <param name="scheduleTrace">The schedule trace to be replayed.</param>
        public Configuration WithReplayStrategy(string scheduleTrace)
        {
            this.SchedulingStrategy = "replay";
            this.ScheduleTrace = scheduleTrace;
            return this;
        }

        /// <summary>
        /// Updates the configuration with the specified number of iterations to run during systematic testing.
        /// </summary>
        /// <param name="iterations">The number of iterations to run.</param>
        public Configuration WithTestingIterations(uint iterations)
        {
            this.TestingIterations = iterations;
            return this;
        }

        /// <summary>
        /// Updates the configuration with the specified systematic testing timeout in seconds.
        /// </summary>
        /// <param name="timeout">The timeout value in seconds.</param>
        /// <remarks>
        /// Setting this value overrides the <see cref="TestingIterations"/> value.
        /// </remarks>
        public Configuration WithTestingTimeout(int timeout)
        {
            this.TestingTimeout = timeout;
            return this;
        }

        /// <summary>
        /// Updates the configuration with relaxed controlled testing enabled or disabled.
        /// If this option is enabled, systematic testing supports partially controlled executions.
        /// </summary>
        /// <param name="isEnabled">If true, then relaxed controlled testing is enabled.</param>
        /// <remarks>
        /// This is an experimental feature.
        /// </remarks>
        public Configuration WithRelaxedControlledTestingEnabled(bool isEnabled = true)
        {
            this.IsRelaxedControlledTestingEnabled = isEnabled;
            return this;
        }

        /// <summary>
        /// Updates the configuration with concurrency fuzzing enabled or disabled.
        /// </summary>
        /// <param name="isEnabled">If true, then concurrency fuzzing is enabled.</param>
        /// <remarks>
        /// This is an experimental feature.
        /// </remarks>
        public Configuration WithConcurrencyFuzzingEnabled(bool isEnabled = true)
        {
            this.IsConcurrencyFuzzingEnabled = isEnabled;
            return this;
        }

        /// <summary>
        /// Updates the configuration with the specified number of maximum scheduling steps to explore per
        /// iteration during systematic testing. The <see cref="MaxUnfairSchedulingSteps"/> is assigned the
        /// <paramref name="maxSteps"/> value, whereas the <see cref="MaxFairSchedulingSteps"/> is assigned
        /// a value using the default heuristic, which is 10 * <paramref name="maxSteps"/>.
        /// </summary>
        /// <param name="maxSteps">The maximum scheduling steps to explore per iteration.</param>
        public Configuration WithMaxSchedulingSteps(uint maxSteps)
        {
            this.MaxUnfairSchedulingSteps = (int)maxSteps;
            this.MaxFairSchedulingSteps = 10 * (int)maxSteps;
            return this;
        }

        /// <summary>
        /// Updates the configuration with the specified number of maximum unfair and fair scheduling
        /// steps to explore per iteration during systematic testing. It is recommended to use
        /// <see cref="WithMaxSchedulingSteps(uint)"/> instead of this overloaded method.
        /// </summary>
        /// <param name="maxUnfairSteps">The unfair scheduling steps to explore per iteration.</param>
        /// <param name="maxFairSteps">The fair scheduling steps to explore per iteration.</param>
        public Configuration WithMaxSchedulingSteps(uint maxUnfairSteps, uint maxFairSteps)
        {
            if (maxFairSteps < maxUnfairSteps)
            {
                throw new ArgumentException("The max fair steps cannot not be less than the max unfair steps.", nameof(maxFairSteps));
            }

            this.MaxUnfairSchedulingSteps = (int)maxUnfairSteps;
            this.MaxFairSchedulingSteps = (int)maxFairSteps;
            this.UserExplicitlySetMaxFairSchedulingSteps = true;
            return this;
        }

        /// <summary>
        /// Updates the configuration with the specified liveness temperature threshold during
        /// systematic testing. If this value is 0 it disables liveness checking. It is not
        /// recommended to explicitly set this value, instead use the default value which is
        /// assigned to <see cref="MaxFairSchedulingSteps"/> / 2.
        /// </summary>
        /// <param name="threshold">The liveness temperature threshold.</param>
        public Configuration WithLivenessTemperatureThreshold(uint threshold)
        {
            this.LivenessTemperatureThreshold = (int)threshold;
            this.UserExplicitlySetLivenessTemperatureThreshold = true;
            return this;
        }

        /// <summary>
        /// Updates the <see cref="TimeoutDelay"/> value that controls the probability of triggering
        /// a timeout each time <see cref="Task.Delay(int)"/> or a built-in timer is scheduled during
        /// systematic testing.
        /// </summary>
        /// <param name="delay">The timeout delay during testing.</param>
        /// <remarks>
        /// Increase the value to decrease the probability. This value is not a unit of time.
        /// </remarks>
        public Configuration WithTimeoutDelay(uint delay)
        {
            this.TimeoutDelay = delay;
            return this;
        }

        /// <summary>
        /// Updates the <see cref="DeadlockTimeout"/> value that controls how much time the deadlock monitor
        /// should wait during concurrency fuzzing before reporting a potential deadlock.
        /// </summary>
        /// <param name="timeout">The deadlock timeout value in milliseconds.</param>
        /// <remarks>
        /// Increase the value to give more time to the test to resolve a potential deadlock.
        /// </remarks>
        public Configuration WithDeadlockTimeout(uint timeout)
        {
            this.DeadlockTimeout = timeout;
            return this;
        }

        /// <summary>
        /// Updates the seed used by the random value generator during systematic testing.
        /// </summary>
        /// <param name="seed">The seed used by the random value generator.</param>
        public Configuration WithRandomGeneratorSeed(uint seed)
        {
            this.RandomGeneratorSeed = seed;
            return this;
        }

        /// <summary>
        /// Updates the configuration with verbose output enabled or disabled.
        /// </summary>
        /// <param name="isVerbose">If true, then messages are logged.</param>
        /// <param name="logLevel">The level of detail to provide in verbose logging.</param>
        public Configuration WithVerbosityEnabled(bool isVerbose = true, LogSeverity logLevel = LogSeverity.Informational)
        {
            this.IsVerbose = isVerbose;
            this.LogLevel = logLevel;
            return this;
        }

        /// <summary>
        /// Updates the configuration with debug logging enabled or disabled.
        /// </summary>
        /// <param name="isDebugLoggingEnabled">If true, then debug messages are logged.</param>
        [System.ComponentModel.EditorBrowsable(System.ComponentModel.EditorBrowsableState.Never)]
        public Configuration WithDebugLoggingEnabled(bool isDebugLoggingEnabled = true)
        {
            this.IsDebugVerbosityEnabled = isDebugLoggingEnabled;
            return this;
        }

        /// <summary>
        /// Updates the configuration with activity coverage enabled or disabled.
        /// </summary>
        /// <param name="isEnabled">If true, then enables activity coverage.</param>
        public Configuration WithActivityCoverageEnabled(bool isEnabled = true)
        {
            this.ReportActivityCoverage = isEnabled;
            return this;
        }

        /// <summary>
        /// Updates the configuration with DGML graph generation enabled or disabled.
        /// </summary>
        /// <param name="isEnabled">If true, then enables DGML graph generation.</param>
        public Configuration WithDgmlGraphEnabled(bool isEnabled = true)
        {
            this.IsDgmlGraphEnabled = isEnabled;
            return this;
        }

        /// <summary>
        /// Updates the configuration with XML log generation enabled or disabled.
        /// </summary>
        /// <param name="isEnabled">If true, then enables XML log generation.</param>
        public Configuration WithXmlLogEnabled(bool isEnabled = true)
        {
            this.IsXmlLogEnabled = isEnabled;
            return this;
        }

        /// <summary>
        /// Updates the configuration with telemetry enabled or disabled.
        /// </summary>
        public Configuration WithTelemetryEnabled(bool isEnabled = true)
        {
            this.EnableTelemetry = isEnabled;
            return this;
        }

        /// <summary>
        /// Enable running of Monitor objects in production.
        /// </summary>
        internal Configuration WithProductionMonitorEnabled(bool isEnabled = true)
        {
            this.IsMonitoringEnabledInInProduction = isEnabled;
            return this;
        }

        /// <summary>
        /// Returns the .NET platform version this assembly was compiled for.
        /// </summary>
        private static string GetPlatformVersion()
        {
#if NET5_0
            return "net5.0";
#elif NET48
            return "net48";
#elif NETSTANDARD2_1
            return "netstandard2.1";
#elif NETSTANDARD2_0
            return "netstandard2.0";
#elif NETSTANDARD
            return "netstandard";
#elif NETCOREAPP3_1
            return "netcoreapp3.1";
#elif NETCOREAPP
            return "netcoreapp";
#elif NETFRAMEWORK
            return "net";
#endif
        }
    }
#pragma warning restore CA1724 // Type names should not match namespaces
}<|MERGE_RESOLUTION|>--- conflicted
+++ resolved
@@ -393,13 +393,6 @@
             this.TimeoutDelay = 10;
             this.DeadlockTimeout = 5000;
             this.SafetyPrefixBound = 0;
-<<<<<<< HEAD
-            this.AbstractionLevel = "default";
-
-            this.IsPartiallyControlledTestingEnabled = false;
-            this.IsLivenessCheckingEnabled = true;
-=======
->>>>>>> da270b5a
             this.LivenessTemperatureThreshold = 50000;
             this.UserExplicitlySetLivenessTemperatureThreshold = false;
             this.IsProgramStateHashingEnabled = false;
