﻿// Copyright (c) Microsoft Corporation.
// Licensed under the MIT License.

using System;
using System.Diagnostics;
using System.Runtime.CompilerServices;
using System.Runtime.InteropServices;
using System.Threading;
using System.Threading.Tasks;
using SystemCompiler = System.Runtime.CompilerServices;

namespace Microsoft.Coyote.Runtime.CompilerServices
{
    /// <summary>
    /// Represents a builder for asynchronous methods that return a controlled task.
    /// This type is intended for compiler use only.
    /// </summary>
    /// <remarks>This type is intended for compiler use rather than use directly in code.</remarks>
    [System.ComponentModel.EditorBrowsable(System.ComponentModel.EditorBrowsableState.Never)]
    [StructLayout(LayoutKind.Auto)]
    public struct AsyncTaskMethodBuilder
    {
        /// <summary>
        /// Responsible for controlling the execution of tasks during systematic testing.
        /// </summary>
        private readonly CoyoteRuntime Runtime;

        /// <summary>
        /// The task builder to which most operations are delegated.
        /// </summary>
#pragma warning disable IDE0044 // Add readonly modifier
        private SystemCompiler.AsyncTaskMethodBuilder MethodBuilder;
#pragma warning restore IDE0044 // Add readonly modifier

        /// <summary>
        /// Gets the task for this builder.
        /// </summary>
        public Task Task => this.MethodBuilder.Task;

        /// <summary>
        /// Initializes a new instance of the <see cref="AsyncTaskMethodBuilder"/> struct.
        /// </summary>
        private AsyncTaskMethodBuilder(CoyoteRuntime runtime)
        {
            this.Runtime = runtime;
            this.MethodBuilder = default;
        }

        /// <summary>
        /// Creates an instance of the <see cref="AsyncTaskMethodBuilder"/> struct.
        /// </summary>
        public static AsyncTaskMethodBuilder Create()
        {
            RuntimeProvider.TryGetFromSynchronizationContext(out CoyoteRuntime runtime);
            return new AsyncTaskMethodBuilder(runtime);
        }

        /// <summary>
        /// Begins running the builder with the associated state machine.
        /// </summary>
        [DebuggerStepThrough]
        public void Start<TStateMachine>(ref TStateMachine stateMachine)
            where TStateMachine : IAsyncStateMachine
        {
            IO.Debug.WriteLine("<AsyncBuilder> Started state machine on runtime '{0}' and thread '{1}'.",
                this.Runtime?.Id, Thread.CurrentThread.ManagedThreadId);
            this.MethodBuilder.Start(ref stateMachine);
        }

        /// <summary>
        /// Associates the builder with the specified state machine.
        /// </summary>
        public void SetStateMachine(IAsyncStateMachine stateMachine) =>
            this.MethodBuilder.SetStateMachine(stateMachine);

        /// <summary>
        /// Marks the task as successfully completed.
        /// </summary>
        public void SetResult()
        {
            IO.Debug.WriteLine("<AsyncBuilder> Set state machine task '{0}' from thread '{1}'.",
                this.MethodBuilder.Task.Id, Thread.CurrentThread.ManagedThreadId);
            this.MethodBuilder.SetResult();
        }

        /// <summary>
        /// Marks the task as failed and binds the specified exception to the task.
        /// </summary>
        public void SetException(Exception exception) => this.MethodBuilder.SetException(exception);

        /// <summary>
        /// Schedules the state machine to proceed to the next action when the specified awaiter completes.
        /// </summary>
        [DebuggerHidden]
        [MethodImpl(MethodImplOptions.AggressiveInlining)]
        public void AwaitOnCompleted<TAwaiter, TStateMachine>(ref TAwaiter awaiter, ref TStateMachine stateMachine)
            where TAwaiter : INotifyCompletion
            where TStateMachine : IAsyncStateMachine
        {
            if (this.Runtime != null && awaiter is IControlledAwaiter controlledAwaiter &&
                controlledAwaiter.IsTaskControlled())
            {
<<<<<<< HEAD
                this.RegisterStateMachineTask(this.MethodBuilder.Task);
=======
                this.AssignStateMachineTask(this.MethodBuilder.Task);
>>>>>>> 75f061cf
            }

            this.MethodBuilder.AwaitOnCompleted(ref awaiter, ref stateMachine);
        }

        /// <summary>
        /// Schedules the state machine to proceed to the next action when the specified awaiter completes.
        /// </summary>
        [DebuggerHidden]
        [MethodImpl(MethodImplOptions.AggressiveInlining)]
        public void AwaitUnsafeOnCompleted<TAwaiter, TStateMachine>(ref TAwaiter awaiter, ref TStateMachine stateMachine)
            where TAwaiter : ICriticalNotifyCompletion
            where TStateMachine : IAsyncStateMachine
        {
            if (this.Runtime != null && awaiter is IControlledAwaiter controlledAwaiter &&
                controlledAwaiter.IsTaskControlled())
            {
<<<<<<< HEAD
                this.RegisterStateMachineTask(this.MethodBuilder.Task);
=======
                this.AssignStateMachineTask(this.MethodBuilder.Task);
>>>>>>> 75f061cf
            }

            this.MethodBuilder.AwaitUnsafeOnCompleted(ref awaiter, ref stateMachine);
        }

        /// <summary>
<<<<<<< HEAD
        /// Registers the state machine task with the runtime.
        /// </summary>
        private void RegisterStateMachineTask(Task builderTask)
        {
            IO.Debug.WriteLine("<AsyncBuilder> Register state machine task '{0}' from thread '{1}'.",
                builderTask.Id, Thread.CurrentThread.ManagedThreadId);
            this.Runtime.OnAsyncStateMachineAwaitOnCompleted(builderTask);
=======
        /// Assigns the state machine task with the runtime.
        /// </summary>
        private void AssignStateMachineTask(Task builderTask)
        {
            IO.Debug.WriteLine("<AsyncBuilder> Assigned state machine task '{0}' from thread '{1}'.",
                builderTask.Id, Thread.CurrentThread.ManagedThreadId);
            this.Runtime.OnAsyncStateMachineScheduleMoveNext(builderTask);
>>>>>>> 75f061cf
        }
    }

    /// <summary>
    /// Represents a builder for asynchronous methods that return a <see cref="Task{TResult}"/>.
    /// This type is intended for compiler use only.
    /// </summary>
    /// <remarks>This type is intended for compiler use rather than use directly in code.</remarks>
    [System.ComponentModel.EditorBrowsable(System.ComponentModel.EditorBrowsableState.Never)]
    [StructLayout(LayoutKind.Auto)]
    public struct AsyncTaskMethodBuilder<TResult>
    {
        /// <summary>
        /// Responsible for controlling the execution of tasks during systematic testing.
        /// </summary>
        private readonly CoyoteRuntime Runtime;

        /// <summary>
        /// The task builder to which most operations are delegated.
        /// </summary>
#pragma warning disable IDE0044 // Add readonly modifier
        private SystemCompiler.AsyncTaskMethodBuilder<TResult> MethodBuilder;
#pragma warning restore IDE0044 // Add readonly modifier

        /// <summary>
        /// Gets the task for this builder.
        /// </summary>
        public Task<TResult> Task => this.MethodBuilder.Task;

        /// <summary>
        /// Initializes a new instance of the <see cref="AsyncTaskMethodBuilder{TResult}"/> struct.
        /// </summary>
        private AsyncTaskMethodBuilder(CoyoteRuntime runtime)
        {
            this.Runtime = runtime;
            this.MethodBuilder = default;
        }

        /// <summary>
        /// Creates an instance of the <see cref="AsyncTaskMethodBuilder{TResult}"/> struct.
        /// </summary>
#pragma warning disable CA1000 // Do not declare static members on generic types
        public static AsyncTaskMethodBuilder<TResult> Create()
        {
            RuntimeProvider.TryGetFromSynchronizationContext(out CoyoteRuntime runtime);
            return new AsyncTaskMethodBuilder<TResult>(runtime);
        }
#pragma warning restore CA1000 // Do not declare static members on generic types

        /// <summary>
        /// Begins running the builder with the associated state machine.
        /// </summary>
        [DebuggerStepThrough]
        public void Start<TStateMachine>(ref TStateMachine stateMachine)
            where TStateMachine : IAsyncStateMachine
        {
            IO.Debug.WriteLine("<AsyncBuilder> Started state machine on runtime '{0}' and thread '{1}'.",
                this.Runtime?.Id, Thread.CurrentThread.ManagedThreadId);
            this.MethodBuilder.Start(ref stateMachine);
        }

        /// <summary>
        /// Associates the builder with the specified state machine.
        /// </summary>
        public void SetStateMachine(IAsyncStateMachine stateMachine) =>
            this.MethodBuilder.SetStateMachine(stateMachine);

        /// <summary>
        /// Marks the task as successfully completed.
        /// </summary>
        /// <param name="result">The result to use to complete the task.</param>
        public void SetResult(TResult result)
        {
            IO.Debug.WriteLine("<AsyncBuilder> Set state machine task '{0}' from thread '{1}'.",
                this.MethodBuilder.Task.Id, Thread.CurrentThread.ManagedThreadId);
            this.MethodBuilder.SetResult(result);
        }

        /// <summary>
        /// Marks the task as failed and binds the specified exception to the task.
        /// </summary>
        public void SetException(Exception exception) => this.MethodBuilder.SetException(exception);

        /// <summary>
        /// Schedules the state machine to proceed to the next action when the specified awaiter completes.
        /// </summary>
        [DebuggerHidden]
        [MethodImpl(MethodImplOptions.AggressiveInlining)]
        public void AwaitOnCompleted<TAwaiter, TStateMachine>(ref TAwaiter awaiter, ref TStateMachine stateMachine)
                where TAwaiter : INotifyCompletion
                where TStateMachine : IAsyncStateMachine
        {
            if (this.Runtime != null && awaiter is IControlledAwaiter controlledAwaiter &&
                controlledAwaiter.IsTaskControlled())
            {
<<<<<<< HEAD
                this.RegisterStateMachineTask(this.MethodBuilder.Task);
=======
                this.AssignStateMachineTask(this.MethodBuilder.Task);
>>>>>>> 75f061cf
            }

            this.MethodBuilder.AwaitOnCompleted(ref awaiter, ref stateMachine);
        }

        /// <summary>
        /// Schedules the state machine to proceed to the next action when the specified awaiter completes.
        /// </summary>
        [DebuggerHidden]
        [MethodImpl(MethodImplOptions.AggressiveInlining)]
        public void AwaitUnsafeOnCompleted<TAwaiter, TStateMachine>(ref TAwaiter awaiter, ref TStateMachine stateMachine)
            where TAwaiter : ICriticalNotifyCompletion
            where TStateMachine : IAsyncStateMachine
        {
            if (this.Runtime != null && awaiter is IControlledAwaiter controlledAwaiter &&
                controlledAwaiter.IsTaskControlled())
            {
<<<<<<< HEAD
                this.RegisterStateMachineTask(this.MethodBuilder.Task);
=======
                this.AssignStateMachineTask(this.MethodBuilder.Task);
>>>>>>> 75f061cf
            }

            this.MethodBuilder.AwaitUnsafeOnCompleted(ref awaiter, ref stateMachine);
        }

        /// <summary>
<<<<<<< HEAD
        /// Registers the state machine task with the runtime.
        /// </summary>
        private void RegisterStateMachineTask(Task<TResult> builderTask)
        {
            IO.Debug.WriteLine("<AsyncBuilder> Register state machine task '{0}' from thread '{1}'.",
                builderTask.Id, Thread.CurrentThread.ManagedThreadId);
            this.Runtime.OnAsyncStateMachineAwaitOnCompleted(builderTask);
=======
        /// Assigns the state machine task with the runtime.
        /// </summary>
        private void AssignStateMachineTask(Task<TResult> builderTask)
        {
            IO.Debug.WriteLine("<AsyncBuilder> Assigned state machine task '{0}' from thread '{1}'.",
                builderTask.Id, Thread.CurrentThread.ManagedThreadId);
            this.Runtime.OnAsyncStateMachineScheduleMoveNext(builderTask);
>>>>>>> 75f061cf
        }
    }
}<|MERGE_RESOLUTION|>--- conflicted
+++ resolved
@@ -100,11 +100,7 @@
             if (this.Runtime != null && awaiter is IControlledAwaiter controlledAwaiter &&
                 controlledAwaiter.IsTaskControlled())
             {
-<<<<<<< HEAD
-                this.RegisterStateMachineTask(this.MethodBuilder.Task);
-=======
-                this.AssignStateMachineTask(this.MethodBuilder.Task);
->>>>>>> 75f061cf
+                this.AssignStateMachineTask(this.MethodBuilder.Task);
             }
 
             this.MethodBuilder.AwaitOnCompleted(ref awaiter, ref stateMachine);
@@ -122,26 +118,13 @@
             if (this.Runtime != null && awaiter is IControlledAwaiter controlledAwaiter &&
                 controlledAwaiter.IsTaskControlled())
             {
-<<<<<<< HEAD
-                this.RegisterStateMachineTask(this.MethodBuilder.Task);
-=======
-                this.AssignStateMachineTask(this.MethodBuilder.Task);
->>>>>>> 75f061cf
+                this.AssignStateMachineTask(this.MethodBuilder.Task);
             }
 
             this.MethodBuilder.AwaitUnsafeOnCompleted(ref awaiter, ref stateMachine);
         }
 
         /// <summary>
-<<<<<<< HEAD
-        /// Registers the state machine task with the runtime.
-        /// </summary>
-        private void RegisterStateMachineTask(Task builderTask)
-        {
-            IO.Debug.WriteLine("<AsyncBuilder> Register state machine task '{0}' from thread '{1}'.",
-                builderTask.Id, Thread.CurrentThread.ManagedThreadId);
-            this.Runtime.OnAsyncStateMachineAwaitOnCompleted(builderTask);
-=======
         /// Assigns the state machine task with the runtime.
         /// </summary>
         private void AssignStateMachineTask(Task builderTask)
@@ -149,7 +132,6 @@
             IO.Debug.WriteLine("<AsyncBuilder> Assigned state machine task '{0}' from thread '{1}'.",
                 builderTask.Id, Thread.CurrentThread.ManagedThreadId);
             this.Runtime.OnAsyncStateMachineScheduleMoveNext(builderTask);
->>>>>>> 75f061cf
         }
     }
 
@@ -245,11 +227,7 @@
             if (this.Runtime != null && awaiter is IControlledAwaiter controlledAwaiter &&
                 controlledAwaiter.IsTaskControlled())
             {
-<<<<<<< HEAD
-                this.RegisterStateMachineTask(this.MethodBuilder.Task);
-=======
-                this.AssignStateMachineTask(this.MethodBuilder.Task);
->>>>>>> 75f061cf
+                this.AssignStateMachineTask(this.MethodBuilder.Task);
             }
 
             this.MethodBuilder.AwaitOnCompleted(ref awaiter, ref stateMachine);
@@ -267,26 +245,13 @@
             if (this.Runtime != null && awaiter is IControlledAwaiter controlledAwaiter &&
                 controlledAwaiter.IsTaskControlled())
             {
-<<<<<<< HEAD
-                this.RegisterStateMachineTask(this.MethodBuilder.Task);
-=======
-                this.AssignStateMachineTask(this.MethodBuilder.Task);
->>>>>>> 75f061cf
+                this.AssignStateMachineTask(this.MethodBuilder.Task);
             }
 
             this.MethodBuilder.AwaitUnsafeOnCompleted(ref awaiter, ref stateMachine);
         }
 
         /// <summary>
-<<<<<<< HEAD
-        /// Registers the state machine task with the runtime.
-        /// </summary>
-        private void RegisterStateMachineTask(Task<TResult> builderTask)
-        {
-            IO.Debug.WriteLine("<AsyncBuilder> Register state machine task '{0}' from thread '{1}'.",
-                builderTask.Id, Thread.CurrentThread.ManagedThreadId);
-            this.Runtime.OnAsyncStateMachineAwaitOnCompleted(builderTask);
-=======
         /// Assigns the state machine task with the runtime.
         /// </summary>
         private void AssignStateMachineTask(Task<TResult> builderTask)
@@ -294,7 +259,6 @@
             IO.Debug.WriteLine("<AsyncBuilder> Assigned state machine task '{0}' from thread '{1}'.",
                 builderTask.Id, Thread.CurrentThread.ManagedThreadId);
             this.Runtime.OnAsyncStateMachineScheduleMoveNext(builderTask);
->>>>>>> 75f061cf
         }
     }
 }