﻿// Copyright (c) Microsoft Corporation.
// Licensed under the MIT License.

using System;
using System.Collections.Concurrent;
using System.Collections.Generic;
using System.Diagnostics;
using System.Globalization;
using System.Linq;
using System.Reflection;
using System.Text;
using System.Threading;
using System.Threading.Tasks;
using Microsoft.Coyote.Actors;
using Microsoft.Coyote.IO;
using Microsoft.Coyote.Specifications;
using Microsoft.Coyote.Testing;
using SyncMonitor = System.Threading.Monitor;

namespace Microsoft.Coyote.Runtime
{
    /// <summary>
    /// Runtime for controlling, scheduling and executing asynchronous operations.
    /// </summary>
    /// <remarks>
    /// Invoking scheduling methods is thread-safe.
    /// </remarks>
    internal sealed class CoyoteRuntime : IDisposable
    {
        /// <summary>
        /// Provides access to the runtime associated with each controlled thread, or null
        /// if the current thread is not controlled.
        /// </summary>
        /// <remarks>
        /// In testing mode, each testing iteration uses a unique runtime instance. To safely
        /// retrieve it from static methods, we store it in each controlled thread local state.
        /// </remarks>
        private static readonly ThreadLocal<CoyoteRuntime> ThreadLocalRuntime =
            new ThreadLocal<CoyoteRuntime>(false);

        /// <summary>
        /// For debugging purposes.
        /// </summary>
        internal static readonly AsyncLocal<string> AsyncLocalDebugInfo =
            new AsyncLocal<string>();

        /// <summary>
        /// Provides access to the runtime associated with each async local context, or null
        /// if the current async local context has no associated runtime.
        /// </summary>
        /// <remarks>
        /// In testing mode, each testing iteration uses a unique runtime instance. To safely
        /// retrieve it from static methods, we store it in each controlled async local state.
        /// </remarks>
        private static readonly AsyncLocal<CoyoteRuntime> AsyncLocalRuntime =
            new AsyncLocal<CoyoteRuntime>();

        /// <summary>
        /// Provides access to the operation executing on each controlled thread
        /// during systematic testing.
        /// </summary>
        private static readonly ThreadLocal<AsyncOperation> ExecutingOperation =
            new ThreadLocal<AsyncOperation>(false);

        /// <summary>
        /// The runtime executing the current operation.
        /// </summary>
        internal static CoyoteRuntime Current
        {
            get => ThreadLocalRuntime.Value ?? AsyncLocalRuntime.Value ?? RuntimeProvider.DefaultRuntime;
        }

        /// <summary>
        /// If true, the program execution is controlled by the runtime to
        /// explore interleavings and sources of nondeterminism, else false.
        /// </summary>
        internal static bool IsExecutionControlled => ExecutionControlledUseCount > 0;

        /// <summary>
        /// Count of controlled execution runtimes that have been used in this process.
        /// </summary>
        private static int ExecutionControlledUseCount;

        /// <summary>
        /// The unique id of this runtime.
        /// </summary>
        internal readonly Guid Id;

        /// <summary>
        /// The configuration used by the runtime.
        /// </summary>
        private readonly Configuration Configuration;

        /// <summary>
        /// Scheduler that controls the execution of operations during testing.
        /// </summary>
        private readonly OperationScheduler Scheduler;

        /// <summary>
        /// Responsible for scheduling controlled tasks.
        /// </summary>
        internal readonly ControlledTaskScheduler ControlledTaskScheduler;

        /// <summary>
        /// The synchronization context where controlled operations are executed.
        /// </summary>
        private readonly ControlledSynchronizationContext SyncContext;

        /// <summary>
        /// Creates tasks that are controlled and scheduled by the runtime.
        /// </summary>
        internal readonly TaskFactory TaskFactory;

        /// <summary>
        /// The default actor execution context.
        /// </summary>
        internal readonly ActorExecutionContext DefaultActorExecutionContext;

        /// <summary>
        /// Responsible for checking specifications.
        /// </summary>
        private readonly SpecificationEngine SpecificationEngine;

        /// <summary>
        /// Pool of threads that execute controlled operations.
        /// </summary>
        private readonly ConcurrentDictionary<ulong, Thread> ThreadPool;

        /// <summary>
        /// Map from unique ids to asynchronous operations.
        /// </summary>
        private readonly Dictionary<ulong, AsyncOperation> OperationMap;

        /// <summary>
        /// Map from unique controlled thread names to their corresponding operations.
        /// </summary>
        private readonly ConcurrentDictionary<string, AsyncOperation> ControlledThreads;

        /// <summary>
        /// Map from controlled tasks to their corresponding operations.
        /// </summary>
        private readonly ConcurrentDictionary<Task, TaskOperation> ControlledTasks;

        /// <summary>
        /// Set of known uncontrolled tasks.
        /// </summary>
        private readonly HashSet<Task> UncontrolledTasks;

        /// <summary>
        /// Set of method calls with uncontrolled concurrency or other sources of nondeterminism.
        /// </summary>
        private readonly HashSet<string> UncontrolledInvocations;

        /// <summary>
        /// The program schedule trace.
        /// </summary>
        internal readonly ScheduleTrace ScheduleTrace;

        /// <summary>
        /// The currently scheduled asynchronous operation during systematic testing.
        /// </summary>
        private AsyncOperation ScheduledOperation;

        /// <summary>
        /// The scheduler completion source.
        /// </summary>
        private readonly TaskCompletionSource<bool> CompletionSource;

        /// <summary>
        /// Object that is used to synchronize access to the scheduler.
        /// </summary>
        private readonly object SyncObject;

        /// <summary>
        /// Monotonically increasing operation id counter.
        /// </summary>
        private long OperationIdCounter;

        /// <summary>
        /// Records if the runtime is running.
        /// </summary>
        internal volatile bool IsRunning;

        /// <summary>
        /// True if the scheduler is attached to the executing program, else false.
        /// </summary>
        private bool IsAttached;

        /// <summary>
        /// True if interleavings of enabled operations are suppressed, else false.
        /// </summary>
        private bool IsSchedulerSuppressed;

        /// <summary>
        /// True if the last scheduling point was postponed. This happens if an uncontrolled
        /// thread created a new controlled operation and tried to schedule it, but this can
        /// only happen from a controlled thread. If this value is set, the runtime will try
        /// to invoke the scheduler from a controlled thread before resuming executing the
        /// currently scheduled operation, which can potentially increase coverage.
        /// </summary>
        private bool IsLastSchedulingPointPostponed;

        /// <summary>
        /// True if uncontrolled concurrency was detected, else false.
        /// </summary>
        internal bool IsUncontrolledConcurrencyDetected { get; private set; }

        /// <summary>
        /// Associated with the bug report is an optional unhandled exception.
        /// </summary>
        private Exception UnhandledException;

        /// <summary>
        /// The operation scheduling policy used by the runtime.
        /// </summary>
        internal SchedulingPolicy SchedulingPolicy => this.Scheduler?.SchedulingPolicy ??
            SchedulingPolicy.None;

        /// <summary>
        /// True if a bug was found, else false.
        /// </summary>
        internal bool IsBugFound { get; private set; }

        /// <summary>
        /// Bug report.
        /// </summary>
        internal string BugReport { get; private set; }

        /// <summary>
        /// Responsible for writing to all registered <see cref="IActorRuntimeLog"/> objects.
        /// </summary>
        internal LogWriter LogWriter { get; private set; }

        /// <summary>
        /// Used to log text messages. Use <see cref="ICoyoteRuntime.SetLogger"/>
        /// to replace the logger with a custom one.
        /// </summary>
        internal ILogger Logger
        {
            get { return this.LogWriter.Logger; }
            set { using var v = this.LogWriter.SetLogger(value); }
        }

        /// <summary>
        /// Callback that is fired when an exception is thrown that includes failed assertions.
        /// </summary>
        internal event OnFailureHandler OnFailure;

        /// <summary>
        /// Timer implementing a deadlock monitor.
        /// </summary>
        private readonly Timer DeadlockMonitor;

        /// <summary>
        /// Initializes a new instance of the <see cref="CoyoteRuntime"/> class.
        /// </summary>
        internal CoyoteRuntime(Configuration configuration, IRandomValueGenerator valueGenerator)
            : this(configuration, null, valueGenerator)
        {
        }

        /// <summary>
        /// Initializes a new instance of the <see cref="CoyoteRuntime"/> class.
        /// </summary>
        internal CoyoteRuntime(Configuration configuration, OperationScheduler scheduler)
            : this(configuration, scheduler, scheduler.ValueGenerator)
        {
        }

        /// <summary>
        /// Initializes a new instance of the <see cref="CoyoteRuntime"/> class.
        /// </summary>
        private CoyoteRuntime(Configuration configuration, OperationScheduler scheduler, IRandomValueGenerator valueGenerator)
        {
            // Registers the runtime with the provider which in return assigns a unique identifier.
            this.Id = RuntimeProvider.Register(this);
            IO.Debug.WriteLine($">>>> NEW RUNTIME {this.Id}");

            this.Configuration = configuration;
            this.Scheduler = scheduler;
            this.SyncObject = new object();
            this.OperationIdCounter = 0;
            this.IsRunning = true;
            this.IsAttached = true;
            this.IsSchedulerSuppressed = false;
            this.IsUncontrolledConcurrencyDetected = false;
            this.IsLastSchedulingPointPostponed = false;
            this.IsBugFound = false;

            this.ThreadPool = new ConcurrentDictionary<ulong, Thread>();
            this.OperationMap = new Dictionary<ulong, AsyncOperation>();
            this.ControlledThreads = new ConcurrentDictionary<string, AsyncOperation>();
            this.ControlledTasks = new ConcurrentDictionary<Task, TaskOperation>();
            this.UncontrolledTasks = new HashSet<Task>();
            this.UncontrolledInvocations = new HashSet<string>();
            this.CompletionSource = new TaskCompletionSource<bool>();
            this.ScheduleTrace = new ScheduleTrace();

            if (this.SchedulingPolicy is SchedulingPolicy.Systematic)
            {
                Interlocked.Increment(ref ExecutionControlledUseCount);
            }
            else if (this.SchedulingPolicy is SchedulingPolicy.Fuzzing)
            {
                this.DeadlockMonitor = new Timer(this.CheckIfExecutionHasDeadlocked, new SchedulingActivityInfo(),
                    Timeout.InfiniteTimeSpan, Timeout.InfiniteTimeSpan);
            }

            this.SpecificationEngine = new SpecificationEngine(configuration, this);
            this.Scheduler?.SetSpecificationEngine(this.SpecificationEngine);

            this.LogWriter = new LogWriter(configuration);

            this.ControlledTaskScheduler = new ControlledTaskScheduler(this);
            this.SyncContext = new ControlledSynchronizationContext(this);
            this.TaskFactory = new TaskFactory(CancellationToken.None, TaskCreationOptions.HideScheduler,
                TaskContinuationOptions.HideScheduler, this.ControlledTaskScheduler);

            this.DefaultActorExecutionContext = this.SchedulingPolicy is SchedulingPolicy.Systematic ?
                new ActorExecutionContext.Mock(configuration, this, this.SpecificationEngine, valueGenerator, this.LogWriter) :
                new ActorExecutionContext(configuration, this, this.SpecificationEngine, valueGenerator, this.LogWriter);
        }

        /// <summary>
        /// Runs the specified test method.
        /// </summary>
#if !DEBUG
        [DebuggerHidden]
#endif
        internal Task RunTestAsync(Delegate testMethod, string testName)
        {
            this.Logger.WriteLine("<TestLog> Running test{0} on thread '{1}'.",
                string.IsNullOrEmpty(testName) ? string.Empty : $" '{testName}'",
                Thread.CurrentThread.ManagedThreadId);
            this.Assert(testMethod != null, "Unable to execute a null test method.");

            TaskOperation op = this.CreateTaskOperation();
            var thread = new Thread(() =>
            {
                try
                {
                    // Install the runtime to the execution context of the current thread.
                    this.SetThreadExecutionContext();

                    // Update the controlled thread with the currently executing operation,
                    // allowing future retrieval in the same controlled thread.
                    ExecutingOperation.Value = op;

                    this.StartOperation(op);

                    Task task = Task.CompletedTask;
                    Task actorQuiescenceTask = Task.CompletedTask;
                    if (testMethod is Action<IActorRuntime> actionWithRuntime)
                    {
                        actionWithRuntime(this.DefaultActorExecutionContext);
                        actorQuiescenceTask = this.DefaultActorExecutionContext.WaitUntilQuiescenceAsync();
                    }
                    else if (testMethod is Action action)
                    {
                        action();
                    }
                    else if (testMethod is Func<IActorRuntime, Task> functionWithRuntime)
                    {
                        task = functionWithRuntime(this.DefaultActorExecutionContext);
                        actorQuiescenceTask = this.DefaultActorExecutionContext.WaitUntilQuiescenceAsync();
                    }
                    else if (testMethod is Func<Task> function)
                    {
                        task = function();
                    }
                    else
                    {
                        throw new InvalidOperationException($"Unsupported test delegate of type '{testMethod.GetType()}'.");
                    }

                    // Wait for the task to complete and propagate any exceptions.
                    this.WaitUntilTaskCompletes(op, task);
                    task.GetAwaiter().GetResult();

                    if (this.SchedulingPolicy is SchedulingPolicy.Fuzzing)
                    {
                        // Wait for any actors to reach quiescence and propagate any exceptions.
                        this.WaitUntilTaskCompletes(op, actorQuiescenceTask);
                        actorQuiescenceTask.GetAwaiter().GetResult();
                    }

                    this.CompleteOperation(op);

                    lock (this.SyncObject)
                    {
                        this.CheckLivenessErrorsAtTermination();
                        this.Detach(SchedulerDetachmentReason.PathExplored);
                    }
                }
                catch (Exception ex)
                {
                    this.ProcessUnhandledExceptionInOperation(op, ex);
                }
                finally
                {
                    // Clean the thread local state.
                    ExecutingOperation.Value = null;
                    AsyncLocalRuntime.Value = null;
                    ThreadLocalRuntime.Value = null;
                }
            });

            if (this.SchedulingPolicy is SchedulingPolicy.Fuzzing)
            {
                this.DeadlockMonitor.Change(TimeSpan.FromMilliseconds(this.Configuration.DeadlockTimeout),
                    Timeout.InfiniteTimeSpan);
            }

            thread.Name = Guid.NewGuid().ToString();
            thread.IsBackground = true;

            // TODO: optimize by using a real threadpool instead of creating a new thread each time.
            this.ThreadPool.AddOrUpdate(op.Id, thread, (id, oldThread) => thread);
            this.ControlledThreads.AddOrUpdate(thread.Name, op, (threadName, oldOp) => op);

            thread.Start();

            return this.CompletionSource.Task;
        }

        /// <summary>
        /// Creates a new task operation.
        /// </summary>
        private TaskOperation CreateTaskOperation(uint delay = 0)
        {
            ulong operationId = this.GetNextOperationId();
            TaskOperation op = delay > 0 ?
                new TaskOperation(operationId, $"TaskDelay({operationId})", delay) :
                new TaskOperation(operationId, $"Task({operationId})", 0);
            this.RegisterOperation(op);
            return op;
        }

        /// <summary>
        /// Schedules the specified callback to be executed asynchronously.
        /// </summary>
        internal void Schedule(Action callback)
        {
            lock (this.SyncObject)
            {
                if (!this.IsAttached)
                {
                    return;
                }
            }

            TaskOperation op = this.CreateTaskOperation();
            var thread = new Thread(() =>
            {
                try
                {
                    // Install the runtime to the execution context of the current thread.
                    this.SetThreadExecutionContext();

                    // Update the controlled thread with the currently executing operation,
                    // allowing future retrieval in the same controlled thread.
                    ExecutingOperation.Value = op;

                    this.StartOperation(op);

                    if (this.SchedulingPolicy is SchedulingPolicy.Fuzzing)
                    {
                        this.DelayOperation();
                    }

                    callback();
                    this.CompleteOperation(op);
                    this.ScheduleNextOperation(SchedulingPointType.Stop);
                }
                catch (Exception ex)
                {
                    this.ProcessUnhandledExceptionInOperation(op, ex);
                }
                finally
                {
                    // Clean the thread local state.
                    ExecutingOperation.Value = null;
                    AsyncLocalRuntime.Value = null;
                    ThreadLocalRuntime.Value = null;
                }
            });

            thread.Name = Guid.NewGuid().ToString();
            thread.IsBackground = true;

            // TODO: optimize by using a real threadpool instead of creating a new thread each time.
            this.ThreadPool.AddOrUpdate(op.Id, thread, (id, oldThread) => thread);
            this.ControlledThreads.AddOrUpdate(thread.Name, op, (threadName, oldOp) => op);

            thread.Start();

            this.WaitOperationStart(op);
            this.ScheduleNextOperation(SchedulingPointType.Create);
        }

        /// <summary>
        /// Schedules the specified task to be executed asynchronously.
        /// </summary>
        internal void ScheduleTask(Task task)
        {
            lock (this.SyncObject)
            {
                if (!this.IsAttached)
                {
                    return;
                }
            }

            TaskOperation op = task.AsyncState as TaskOperation ?? this.CreateTaskOperation();
            var thread = new Thread(() =>
            {
                try
                {
                    // Install the runtime to the execution context of the current thread.
                    this.SetThreadExecutionContext();

                    // Update the controlled thread with the currently executing operation,
                    // allowing future retrieval in the same controlled thread.
                    ExecutingOperation.Value = op;

                    this.StartOperation(op);

                    if (this.SchedulingPolicy is SchedulingPolicy.Fuzzing)
                    {
                        this.DelayOperation();
                    }

                    this.ControlledTaskScheduler.ExecuteTask(task);

                    this.CompleteOperation(op);
                    this.ScheduleNextOperation(SchedulingPointType.Stop);
                }
                catch (Exception ex)
                {
                    this.ProcessUnhandledExceptionInOperation(op, ex);
                }
                finally
                {
                    // Clean the thread local state.
                    ExecutingOperation.Value = null;
                    AsyncLocalRuntime.Value = null;
                    ThreadLocalRuntime.Value = null;
                }
            });

            thread.Name = Guid.NewGuid().ToString();
            thread.IsBackground = true;

            // TODO: optimize by using a real threadpool instead of creating a new thread each time.
            this.ThreadPool.AddOrUpdate(op.Id, thread, (id, oldThread) => thread);
            this.ControlledThreads.AddOrUpdate(thread.Name, op, (threadName, oldOp) => op);
            this.ControlledTasks.TryAdd(task, op);

            thread.Start();

            this.WaitOperationStart(op);
            this.ScheduleNextOperation(SchedulingPointType.Create);
        }

        /// <summary>
        /// Schedules the specified delay to be executed asynchronously.
        /// </summary>
#if !DEBUG
        [DebuggerStepThrough]
#endif
        internal Task ScheduleDelay(TimeSpan delay, CancellationToken cancellationToken)
        {
            if (delay.TotalMilliseconds is 0)
            {
                // If the delay is 0, then complete synchronously.
                return Task.CompletedTask;
            }

            // TODO: support cancellations during testing.
            if (this.SchedulingPolicy is SchedulingPolicy.Systematic)
            {
                uint timeout = (uint)this.GetNextNondeterministicIntegerChoice((int)this.Configuration.TimeoutDelay);
                if (timeout is 0)
                {
                    // If the delay is 0, then complete synchronously.
                    return Task.CompletedTask;
                }

                // TODO: cache the dummy delay action to optimize memory.
                TaskOperation op = this.CreateTaskOperation(timeout);
                return this.TaskFactory.StartNew(state =>
                {
                    var delayedOp = state as TaskOperation;
                    delayedOp.Status = AsyncOperationStatus.Delayed;
                    this.ScheduleNextOperation(SchedulingPointType.Yield);
                },
                op,
                cancellationToken,
                this.TaskFactory.CreationOptions | TaskCreationOptions.DenyChildAttach,
                this.TaskFactory.Scheduler);
            }

            var current = this.GetExecutingOperation<AsyncOperation>();
            if (current is null)
            {
                // Cannot fuzz the delay of an uncontrolled operation.
                return Task.Delay(delay, cancellationToken);
            }

            return Task.Delay(TimeSpan.FromMilliseconds(
                this.GetNondeterministicDelay(current, (int)this.Configuration.TimeoutDelay)));
        }

        /// <summary>
        /// Waits for all of the provided controlled task objects to complete execution within
        /// a specified number of milliseconds or until a cancellation token is cancelled.
        /// </summary>
        internal bool WaitAllTasksComplete(Task[] tasks)
        {
            // TODO: support cancellations during testing.
            if (tasks is null)
            {
                throw new ArgumentNullException(nameof(tasks));
            }
            else if (tasks.Length is 0)
            {
                return true;
            }

            var callerOp = this.GetExecutingOperation<TaskOperation>();
            this.WaitUntilTasksComplete(callerOp, tasks, waitAll: true);

            // TODO: support timeouts during testing, this would become false if there is a timeout.
            return true;
        }

        /// <summary>
        /// Waits for any of the provided controlled task objects to complete execution within
        /// a specified number of milliseconds or until a cancellation token is cancelled.
        /// </summary>
#if !DEBUG
        [DebuggerStepThrough]
#endif
        internal int WaitAnyTaskCompletes(Task[] tasks)
        {
            // TODO: support cancellations during testing.
            if (tasks is null)
            {
                throw new ArgumentNullException(nameof(tasks));
            }
            else if (tasks.Length is 0)
            {
                throw new ArgumentException("The tasks argument contains no tasks.");
            }

            var callerOp = this.GetExecutingOperation<TaskOperation>();
            this.WaitUntilTasksComplete(callerOp, tasks, waitAll: false);

            int result = -1;
            for (int i = 0; i < tasks.Length; i++)
            {
                if (tasks[i].IsCompleted)
                {
                    result = i;
                    break;
                }
            }

            // TODO: support timeouts during testing, this would become false if there is a timeout.
            return result;
        }

        /// <summary>
        /// Blocks the specified operation until all or any of the tasks complete.
        /// </summary>
        private void WaitUntilTasksComplete(TaskOperation op, Task[] tasks, bool waitAll)
        {
            if (this.SchedulingPolicy is SchedulingPolicy.Systematic)
            {
                // In the case where `waitAll` is false (e.g. for `Task.WhenAny` or `Task.WaitAny`), we check if all
                // tasks are not completed. If that is the case, then we add all tasks to `JoinDependencies` and wait
                // at least one to complete. If, however, even one task is completed, then we should not wait, as it
                // can cause potential deadlocks.
                if (waitAll || tasks.All(task => !task.IsCompleted))
                {
                    foreach (var task in tasks)
                    {
                        if (!task.IsCompleted)
                        {
                            IO.Debug.WriteLine("<CoyoteDebug> Operation '{0}' is waiting for task '{1}'.", op.Id, task.Id);
                            op.JoinDependencies.Add(task);
                        }
                    }

                    if (op.JoinDependencies.Count > 0)
                    {
                        op.Status = waitAll ? AsyncOperationStatus.BlockedOnWaitAll : AsyncOperationStatus.BlockedOnWaitAny;
                        this.ScheduleNextOperation(SchedulingPointType.Join);
                    }
                }
            }
        }

        /// <summary>
        /// Blocks the currently executing operation until the task completes.
        /// </summary>
        internal void WaitUntilTaskCompletes(Task task)
        {
            if (!task.IsCompleted)
            {
                if (this.SchedulingPolicy is SchedulingPolicy.Systematic)
                {
                    // TODO: support timeouts and cancellation tokens.
                    if (!this.ControlledTasks.ContainsKey(task))
                    {
                        this.NotifyUncontrolledTaskWait(task);
                    }

                    var op = this.GetExecutingOperation<TaskOperation>();
                    this.WaitUntilTaskCompletes(op, task);
                }
                else if (this.SchedulingPolicy is SchedulingPolicy.Fuzzing)
                {
                    this.DelayOperation();
                }
            }
        }

        /// <summary>
        /// Blocks the specified operation until the task completes.
        /// </summary>
        internal void WaitUntilTaskCompletes(TaskOperation op, Task task)
        {
            if (this.SchedulingPolicy is SchedulingPolicy.Systematic)
            {
                IO.Debug.WriteLine("<CoyoteDebug> Operation '{0}' is waiting for task '{1}'.", op.Id, task.Id);
                op.JoinDependencies.Add(task);
                op.Status = AsyncOperationStatus.BlockedOnWaitAll;
                this.ScheduleNextOperation(SchedulingPointType.Join);
            }
        }

        /// <summary>
        /// Unwraps the specified task.
        /// </summary>
        internal Task UnwrapTask(Task<Task> task)
        {
            var unwrappedTask = task.Unwrap();
            if (this.ControlledTasks.TryGetValue(task, out TaskOperation op))
            {
                this.ControlledTasks.TryAdd(unwrappedTask, op);
            }

            return unwrappedTask;
        }

        /// <summary>
        /// Unwraps the specified task.
        /// </summary>
        internal Task<TResult> UnwrapTask<TResult>(Task<Task<TResult>> task)
        {
            var unwrappedTask = task.Unwrap();
            if (this.ControlledTasks.TryGetValue(task, out TaskOperation op))
            {
                this.ControlledTasks.TryAdd(unwrappedTask, op);
            }

            return unwrappedTask;
        }

        /// <summary>
        /// Callback invoked when the task of a task completion source is accessed.
        /// </summary>
        internal void OnTaskCompletionSourceGetTask(Task task)
        {
            if (this.SchedulingPolicy != SchedulingPolicy.None)
            {
                this.ControlledTasks.TryAdd(task, null);
            }
        }

        /// <summary>
        /// Schedules the next enabled operation, which can include the currently executing operation.
        /// </summary>
        /// <param name="type">The type of the scheduling point.</param>
        /// <param name="isSuppressible">True if the interleaving can be suppressed, else false.</param>
        /// <param name="isYielding">True if the current operation is yielding, else false.</param>
        /// <remarks>
        /// An enabled operation is one that is not blocked nor completed.
        /// </remarks>
        internal void ScheduleNextOperation(SchedulingPointType type, bool isSuppressible = true, bool isYielding = false)
        {
            lock (this.SyncObject)
            {
                if (!this.IsAttached || this.SchedulingPolicy != SchedulingPolicy.Systematic)
                {
                    // Cannot schedule the next operation if the scheduler is not attached,
                    // or if the scheduling policy is not systematic.
                    return;
                }

                if (type is SchedulingPointType.Create)
                {
                    // If this scheduling point was triggered because a new operation was created by
                    // an uncontrolled thread, then the scheduling point must be postponed.
                    string currentThreadName = Thread.CurrentThread.Name;
                    if (currentThreadName is null || !this.ControlledThreads.ContainsKey(currentThreadName))
                    {
                        IO.Debug.WriteLine("<CoyoteDebug> Postponing scheduling point in uncontrolled thread '{0}'.",
                            Thread.CurrentThread.ManagedThreadId);
                        this.IsLastSchedulingPointPostponed = true;
                        return;
                    }
                }

                var current = this.GetExecutingOperation<AsyncOperation>();
                if (current is null)
                {
                    // Cannot schedule the next operation if there is no controlled operation
                    // executing on the current thread.
                    return;
                }

                if (current != this.ScheduledOperation)
                {
                    // The currently executing operation is not scheduled, so send it to sleep.
                    this.PauseOperation(current);
                    return;
                }

                if (this.IsSchedulerSuppressed && !this.IsLastSchedulingPointPostponed &&
                    isSuppressible && current.Status is AsyncOperationStatus.Enabled)
                {
                    // Suppress the scheduling point.
                    IO.Debug.WriteLine("<CoyoteDebug> Supressing scheduling point in operation '{0}'.", current.Name);
                    return;
                }

                // Checks if the scheduling steps bound has been reached.
                this.CheckIfSchedulingStepsBoundIsReached();

                // Update metadata related to this scheduling point.
                current.SchedulingPoint = type;
                this.IsLastSchedulingPointPostponed = false;

                if (this.Configuration.IsProgramStateHashingEnabled)
                {
                    // Update the current operation with the hashed program state.
                    current.HashedProgramState = this.GetHashedProgramState();
                }

                // Try to enable any operations with satisfied dependencies before asking the
                // scheduler to choose the next one to schedule.
                this.TryEnableAndOrderOperations(out IOrderedEnumerable<AsyncOperation> ops);
                if (!this.Scheduler.GetNextOperation(ops, current, isYielding, out AsyncOperation next))
                {
                    // Check if the execution has deadlocked.
                    this.CheckIfExecutionHasDeadlocked(ops);
                    this.Detach(SchedulerDetachmentReason.BoundReached);
                }

                IO.Debug.WriteLine("<CoyoteDebug> Scheduling operation '{0}' (tid: {1}, msg: {2}).", next.Name, next.Thread, next.Msg);
                this.WriteDebugInfo(false);
                this.ScheduleTrace.AddSchedulingChoice(next.Id);
                if (current != next)
                {
                    // Pause the currently scheduled operation, and enable the next one.
                    this.ScheduledOperation = next;
                    SyncMonitor.PulseAll(this.SyncObject);
                    this.PauseOperation(current);
                }
            }
        }

        /// <summary>
        /// Tries to enable any operations that have their dependencies satisfied. It returns
        /// true if there is at least one operation enabled, else false. It also returns the
        /// list of operations ordered by their id.
        /// </summary>
        /// <remarks>
        /// It is assumed that this method runs in the scope of a 'lock(this.SyncObject)' statement.
        /// </remarks>
        private bool TryEnableAndOrderOperations(out IOrderedEnumerable<AsyncOperation> ops)
        {
            // If partial controlled concurrency is enabled, and there are no operations enabled,
            // then retry multiple times before giving up.
            int attempts = this.Configuration.IsPartiallyControlledConcurrencyEnabled ? 5 : 1;
            int delay = (int)this.Configuration.UncontrolledConcurrencyTimeout;
            int enabledOpsCount = 0;
            while (attempts > 0)
            {
                // Enable any blocked operation that has its dependencies already satisfied.
                IO.Debug.WriteLine("<CoyoteDebug> Enabling any blocked operation with satisfied dependencies.");
                int disabledCount = 0;
                foreach (var op in this.OperationMap.Values)
                {
                    var previousStatus = op.Status;
                    if (previousStatus is AsyncOperationStatus.Enabled)
                    {
                        enabledOpsCount++;
                    }
                    else if (previousStatus != AsyncOperationStatus.None &&
                        previousStatus != AsyncOperationStatus.Completed)
                    {
                        if (previousStatus is AsyncOperationStatus.Disabled)
                        {
                            disabledCount++;
                        }

                        this.TryEnableOperation(op);
                        if (previousStatus == op.Status)
                        {
                            IO.Debug.WriteLine("<CoyoteDebug> Operation '{0}' has status '{1}'.", op.Id, op.Status);
                        }
                        else
                        {
                            IO.Debug.WriteLine("<CoyoteDebug> Operation '{0}' changed status from '{1}' to '{2}'.",
                                op.Id, previousStatus, op.Status);
                        }
                    }
                }

                if (enabledOpsCount is 0 && this.Configuration.IsPartiallyControlledConcurrencyEnabled)
                {
                    if (disabledCount > 0)
                    {
                        IO.Debug.WriteLine($"<CoyoteDebug> {disabledCount} DISABLED OPS!");
                    }

                    // Implement a simple retry logic to try resolve uncontrolled concurrency.
                    IO.Debug.WriteLine(
                        "<CoyoteDebug> !!! Pausing operation '{0}' on thread '{1}' to try resolve uncontrolled concurrency.",
                        this.ScheduledOperation.Name, Thread.CurrentThread.ManagedThreadId);
                    SyncMonitor.Wait(this.SyncObject, delay);
                    attempts--;
                    delay *= 2;
                    continue;
                }

                break;
            }

            // Get and order the operations by their id.
            ops = this.OperationMap.Values.OrderBy(op => op.Id);
            IO.Debug.WriteLine("<CoyoteDebug> There are {0} enabled operations.", enabledOpsCount);
            if (enabledOpsCount is 0)
            {
                this.WriteDebugInfo(false);
            }

            return enabledOpsCount > 0;
        }

        /// <summary>
        /// Suppresses scheduling points until <see cref="ResumeScheduling"/> is invoked,
        /// unless a scheduling point must occur naturally.
        /// </summary>
        internal void SuppressScheduling()
        {
            lock (this.SyncObject)
            {
                IO.Debug.WriteLine("<CoyoteDebug> Suppressing scheduling of enabled operations.");
                this.IsSchedulerSuppressed = true;
            }
        }

        /// <summary>
        /// Resumes scheduling points that were suppressed by invoking <see cref="SuppressScheduling"/>.
        /// </summary>
        internal void ResumeScheduling()
        {
            lock (this.SyncObject)
            {
                IO.Debug.WriteLine("<CoyoteDebug> Resuming scheduling of enabled operations.");
                this.IsSchedulerSuppressed = false;
            }
        }

        internal void EnableOps(string msg)
        {
            lock (this.SyncObject)
            {
                foreach (var op in this.OperationMap)
                {
                    if (op.Value.Status is AsyncOperationStatus.Disabled &&
                        (string.IsNullOrEmpty(msg) || op.Value.Msg.Contains(msg)))
                    {
                        IO.Debug.WriteLine($"--- Enabling Op: {op.Value.Name} (tid: {op.Value.Thread})");
                        IO.Debug.WriteLine($" |_ Msg: {op.Value.Msg}");
                        IO.Debug.WriteLine($" |_ Stack Trace: {op.Value.StackTrace}");
                        op.Value.Status = AsyncOperationStatus.Enabled;
                    }
                }
            }
        }

        internal void DisableCurrentOp()
        {
            lock (this.SyncObject)
            {
                var currentOp = ExecutingOperation.Value;
                if (currentOp != null && currentOp.Status is AsyncOperationStatus.Enabled)
                {
                    IO.Debug.WriteLine($"--- Disabling Op: {currentOp.Name} (tid: {currentOp.Thread})");
                    IO.Debug.WriteLine($" |_ Msg: {currentOp.Msg}");
                    IO.Debug.WriteLine($" |_ Stack Trace: {currentOp.StackTrace}");
                    currentOp.Status = AsyncOperationStatus.Disabled;
                }
            }
        }

        internal void SetDebugInfo(string msg)
        {
            lock (this.SyncObject)
            {
                var currentOp = ExecutingOperation.Value;
                if (currentOp != null)
                {
                    IO.Debug.WriteLine("--- SET DEBUG INFO ---");
                    IO.Debug.WriteLine($"--- Current Op: {currentOp.Name} (tid: {currentOp.Thread})");
                    var oldMsg = currentOp.Msg;
                    currentOp.Msg = $"{msg} ({oldMsg})";
                    IO.Debug.WriteLine($" |_ Old msg: {oldMsg}");
                    IO.Debug.WriteLine($" |_ New msg: {currentOp.Msg}");
                    IO.Debug.WriteLine($" |_ Stack Trace: {currentOp.StackTrace}");
                }
            }
        }

        internal void WriteDebugInfo(bool fail)
        {
            lock (this.SyncObject)
            {
                IO.Debug.WriteLine("--- DEBUG INFO ---");
                var currentOp = ExecutingOperation.Value;
                var enabledOps = this.OperationMap.Where(op => op.Value.Status is AsyncOperationStatus.Enabled);
                var disabledOps = this.OperationMap.Where(op => op.Value.Status is AsyncOperationStatus.Disabled);
                var blockedOps = this.OperationMap.Where(op => op.Value.Status is AsyncOperationStatus.BlockedOnWaitAll || op.Value.Status is AsyncOperationStatus.BlockedOnWaitAny);
                IO.Debug.WriteLine($"--- Current Op: {currentOp?.Name} (tid: {currentOp?.Thread}, msg: {currentOp?.Msg})");
                IO.Debug.WriteLine($"--- Enabled Ops: {enabledOps.Count()}");
                IO.Debug.WriteLine($"--- Disabled Ops: {disabledOps.Count()}");
                IO.Debug.WriteLine($"--- Blocked Ops: {blockedOps.Count()}");
                IO.Debug.WriteLine($"--- Enabled PUT: {enabledOps.Where(op => op.Value.Msg.Contains("PUT /")).Count()}");
                IO.Debug.WriteLine($"--- Enabled GET: {enabledOps.Where(op => op.Value.Msg.Contains("GET /")).Count()}");
                IO.Debug.WriteLine($"--- Enabled DELETE: {enabledOps.Where(op => op.Value.Msg.Contains("DELETE /")).Count()}");
                IO.Debug.WriteLine($"--- Enabled PATCH: {enabledOps.Where(op => op.Value.Msg.Contains("PATCH /")).Count()}");

                foreach (var op in enabledOps)
                {
                    IO.Debug.WriteLine("   |_ Operation '{0}' (tid: {1}, msg: {2}) has status '{3}': {4}",
                        op.Key, op.Value.Thread, op.Value.Msg, op.Value.Status, op.Value.StackTrace);
                }

                foreach (var op in disabledOps)
                {
                    IO.Debug.WriteLine("   |_ Operation '{0}' (tid: {1}, msg: {2}) has status '{3}': {4}",
                        op.Key, op.Value.Thread, op.Value.Msg, op.Value.Status, op.Value.StackTrace);
                }

                foreach (var op in this.OperationMap.Where(
                    op => op.Value.Status != AsyncOperationStatus.Enabled &&
                    op.Value.Status != AsyncOperationStatus.Disabled &&
                    op.Value.Status != AsyncOperationStatus.Completed))
                {
                    IO.Debug.WriteLine("   |_ Operation '{0}' (tid: {1}, msg: {2}) has status '{3}': {4}",
                        op.Key, op.Value.Thread, op.Value.Msg, op.Value.Status, op.Value.StackTrace);
                }

                if (fail)
                {
                    this.Detach(SchedulerDetachmentReason.BoundReached);
                }
            }
        }

        /// <summary>
        /// Delays the currently executing operation for a nondeterministically chosen amount of time.
        /// </summary>
        /// <remarks>
        /// The delay is chosen nondeterministically by an underlying fuzzing strategy.
        /// If a delay of 0 is chosen, then the operation is not delayed.
        /// </remarks>
        internal void DelayOperation()
        {
            int delay = 0;
            AsyncOperation current = null;
            lock (this.SyncObject)
            {
                if (!this.IsAttached)
                {
                    throw new ThreadInterruptedException();
                }

                current = this.GetExecutingOperation<AsyncOperation>();
                if (current != null)
                {
                    // Choose the next delay to inject. The value is in milliseconds.
                    delay = this.GetNondeterministicDelay(current, (int)this.Configuration.TimeoutDelay);
                    IO.Debug.WriteLine("<CoyoteDebug> Delaying operation '{0}' on thread '{1}' by {2}ms.",
                        current.Name, Thread.CurrentThread.ManagedThreadId, delay);
                }
            }

            // Only sleep the executing operation if a non-zero delay was chosen.
            if (delay > 0 && current != null)
            {
                var previousStatus = current.Status;
                current.Status = AsyncOperationStatus.Delayed;
                Thread.Sleep(delay);
                current.Status = previousStatus;
            }
        }

        /// <summary>
        /// Returns a controlled nondeterministic boolean choice.
        /// </summary>
        internal bool GetNondeterministicBooleanChoice(int maxValue, string callerName, string callerType) =>
            this.DefaultActorExecutionContext.GetNondeterministicBooleanChoice(maxValue, callerName, callerType);

        /// <summary>
        /// Returns the next nondeterministic boolean choice.
        /// </summary>
        internal bool GetNextNondeterministicBooleanChoice(int maxValue)
        {
            lock (this.SyncObject)
            {
                // Checks if the current operation is controlled by the runtime.
                this.GetExecutingOperation<AsyncOperation>();

                // Checks if the scheduling steps bound has been reached.
                this.CheckIfSchedulingStepsBoundIsReached();

                if (this.Configuration.IsProgramStateHashingEnabled)
                {
                    // Update the current operation with the hashed program state.
                    this.ScheduledOperation.HashedProgramState = this.GetHashedProgramState();
                }

                if (!this.Scheduler.GetNextBooleanChoice(this.ScheduledOperation, maxValue, out bool choice))
                {
                    this.Detach(SchedulerDetachmentReason.BoundReached);
                }

                this.ScheduleTrace.AddNondeterministicBooleanChoice(choice);
                return choice;
            }
        }

        /// <summary>
        /// Returns a controlled nondeterministic integer choice.
        /// </summary>
        internal int GetNondeterministicIntegerChoice(int maxValue, string callerName, string callerType) =>
            this.DefaultActorExecutionContext.GetNondeterministicIntegerChoice(maxValue, callerName, callerType);

        /// <summary>
        /// Returns the next nondeterministic integer choice.
        /// </summary>
        internal int GetNextNondeterministicIntegerChoice(int maxValue)
        {
            lock (this.SyncObject)
            {
                // Checks if the current operation is controlled by the runtime.
                this.GetExecutingOperation<AsyncOperation>();

                // Checks if the scheduling steps bound has been reached.
                this.CheckIfSchedulingStepsBoundIsReached();

                if (this.Configuration.IsProgramStateHashingEnabled)
                {
                    // Update the current operation with the hashed program state.
                    this.ScheduledOperation.HashedProgramState = this.GetHashedProgramState();
                }

                if (!this.Scheduler.GetNextIntegerChoice(this.ScheduledOperation, maxValue, out int choice))
                {
                    this.Detach(SchedulerDetachmentReason.BoundReached);
                }

                this.ScheduleTrace.AddNondeterministicIntegerChoice(choice);
                return choice;
            }
        }

        /// <summary>
        /// Returns a controlled nondeterministic delay for the specified operation.
        /// </summary>
        private int GetNondeterministicDelay(AsyncOperation op, int maxValue)
        {
            lock (this.SyncObject)
            {
                // Checks if the scheduling steps bound has been reached.
                this.CheckIfSchedulingStepsBoundIsReached();

                // Choose the next delay to inject.
                int maxDelay = maxValue > 0 ? (int)this.Configuration.TimeoutDelay : 1;
                if (!this.Scheduler.GetNextDelay(this.OperationMap.Values, op, maxDelay, out int next))
                {
                    this.Detach(SchedulerDetachmentReason.BoundReached);
                }

                return next;
            }
        }

        /// <summary>
        /// Registers the specified asynchronous operation.
        /// </summary>
        /// <param name="op">The operation to register.</param>
        internal void RegisterOperation(AsyncOperation op)
        {
            lock (this.SyncObject)
            {
                if (this.OperationMap.Count is 0)
                {
                    this.ScheduledOperation = op;
                }

#if NETFRAMEWORK
                if (!this.OperationMap.ContainsKey(op.Id))
                {
                    this.OperationMap.Add(op.Id, op);
                }
#else
                this.OperationMap.TryAdd(op.Id, op);
#endif
            }
        }

        /// <summary>
        /// Starts the execution of the specified asynchronous operation.
        /// </summary>
        /// <param name="op">The operation to start executing.</param>
        /// <remarks>
        /// This method performs a handshake with <see cref="WaitOperationStart"/>.
        /// </remarks>
        private void StartOperation(AsyncOperation op)
        {
            lock (this.SyncObject)
            {
                IO.Debug.WriteLine("<CoyoteDebug> Starting operation '{0}' on thread '{1}'.",
                    op.Name, Thread.CurrentThread.ManagedThreadId);

                // Enable the operation and store it in the async local context.
                op.Status = AsyncOperationStatus.Enabled;
                op.Thread = Thread.CurrentThread.ManagedThreadId;
                if (this.SchedulingPolicy is SchedulingPolicy.Systematic)
                {
                    SyncMonitor.PulseAll(this.SyncObject);
                    this.PauseOperation(op);
                }
            }
        }

        /// <summary>
        /// Waits for the specified asynchronous operation to start executing.
        /// </summary>
        /// <param name="op">The operation to wait.</param>
        /// <remarks>
        /// This method performs a handshake with <see cref="StartOperation"/>.
        /// </remarks>
        private void WaitOperationStart(AsyncOperation op)
        {
            lock (this.SyncObject)
            {
                if (this.SchedulingPolicy is SchedulingPolicy.Systematic && this.OperationMap.Count > 1)
                {
                    while (op.Status != AsyncOperationStatus.Enabled && this.IsAttached)
                    {
                        SyncMonitor.Wait(this.SyncObject);
                    }
                }
            }
        }

        /// <summary>
        /// Pauses the execution of the specified operation.
        /// </summary>
        /// <remarks>
        /// It is assumed that this method runs in the scope of a 'lock(this.SyncObject)' statement.
        /// </remarks>
        private void PauseOperation(AsyncOperation op)
        {
            if (op.Status is AsyncOperationStatus.Completed)
            {
                // The operation is completed, so no need to wait.
                return;
            }

            while (op != this.ScheduledOperation && this.IsAttached)
            {
                IO.Debug.WriteLine("<CoyoteDebug> Sleeping operation '{0}' on thread '{1}'.",
                    op.Name, Thread.CurrentThread.ManagedThreadId);
                SyncMonitor.Wait(this.SyncObject);
                IO.Debug.WriteLine("<CoyoteDebug> Waking up operation '{0}' on thread '{1}'.",
                    op.Name, Thread.CurrentThread.ManagedThreadId);
            }
        }

        /// <summary>
        /// Completes the specified operation.
        /// </summary>
        private void CompleteOperation(AsyncOperation op)
        {
            lock (this.SyncObject)
            {
                IO.Debug.WriteLine("<CoyoteDebug> Completed operation '{0}' on thread '{1}'.",
                    op.Name, Thread.CurrentThread.ManagedThreadId);
                op.Status = AsyncOperationStatus.Completed;
            }
        }

        /// <summary>
        /// Tries to enable the specified operation.
        /// </summary>
        /// <remarks>
        /// It is assumed that this method runs in the scope of a 'lock (this.SyncObject)' statement.
        /// </remarks>
        private bool TryEnableOperation(AsyncOperation op)
        {
            if (op.Status is AsyncOperationStatus.Delayed && op is TaskOperation delayedOp)
            {
                if (delayedOp.Timeout > 0)
                {
                    delayedOp.Timeout--;
                }

                // The task operation is delayed, so it is enabled either if the delay completes
                // or if no other operation is enabled.

                if (delayedOp.Timeout is 0 ||
                    !this.OperationMap.Any(kvp => kvp.Value.Status is AsyncOperationStatus.Enabled))
                {
                    delayedOp.Timeout = 0;
                    delayedOp.Status = AsyncOperationStatus.Enabled;
                    return true;
                }

                return false;
            }

            // If this is the root operation, then only try enable it if all actor operations (if any) are
            // completed. This is required because in tests that include actors, actors can execute without
            // the main task explicitly waiting for them to terminate or reach quiescence. Otherwise, if the
            // root operation was enabled, the test can terminate early.
            if (op.Id is 0 && this.OperationMap.Any(
                kvp => kvp.Value is ActorOperation && kvp.Value.Status != AsyncOperationStatus.Completed))
            {
                return false;
            }

            // If this is a task operation blocked on other tasks, then check if the
            // necessary tasks are completed.
            if (op is TaskOperation taskOp &&
                ((taskOp.Status is AsyncOperationStatus.BlockedOnWaitAll &&
                taskOp.JoinDependencies.All(task => task.IsCompleted)) ||
                (taskOp.Status is AsyncOperationStatus.BlockedOnWaitAny &&
                taskOp.JoinDependencies.Any(task => task.IsCompleted))))
            {
                taskOp.JoinDependencies.Clear();
                taskOp.Status = AsyncOperationStatus.Enabled;
                return true;
            }

            return false;
        }

        /// <summary>
        /// Pauses the scheduled controlled operation until either the uncontrolled task completes,
        /// it tries to invoke an uncontrolled scheduling point, or the timeout expires.
        /// </summary>
        /// <remarks>
        /// It is assumed that this method runs in the scope of a 'lock(this.SyncObject)' statement.
        /// </remarks>
        private void TryPauseAndResolveUncontrolledTask(Task task)
        {
            AsyncOperation op = ExecutingOperation.Value;
            if (op != null)
            {
<<<<<<< HEAD
                // A scheduling point from an uncontrolled thread has not been postponed, so pause the execution
=======
                // A scheduling point from an uncontrolled thread has not been postponed yet, so pause the execution
>>>>>>> c8a4c9b5
                // of the current operation to try give time to the uncontrolled concurrency to be resolved.
                if (!this.IsLastSchedulingPointPostponed)
                {
                    IO.Debug.WriteLine(
                        "<CoyoteDebug> Pausing operation '{0}' on thread '{1}' to try resolve uncontrolled concurrency.",
                        op.Name, Thread.CurrentThread.ManagedThreadId);
                    int retries = 0;
                    int delay = (int)this.Configuration.UncontrolledConcurrencyTimeout;
                    while (retries < 5 && !task.IsCompleted)
                    {
                        SyncMonitor.Wait(this.SyncObject, delay);
                        if (this.IsLastSchedulingPointPostponed)
                        {
<<<<<<< HEAD
                            // A scheduling point from uncontrolled thread has been postponed,
=======
                            // A scheduling point from an uncontrolled thread has been postponed,
>>>>>>> c8a4c9b5
                            // so stop trying to resolve the uncontrolled concurrency.
                            break;
                        }

                        retries++;
                        delay *= 2;
                    }
                }

                if (this.IsLastSchedulingPointPostponed)
                {
                    IO.Debug.WriteLine(
                        "<CoyoteDebug> Resuming operation '{0}' on thread '{1}' with uncontrolled concurrency resolved.",
                        op.Name, Thread.CurrentThread.ManagedThreadId);
                    this.ScheduleNextOperation(SchedulingPointType.Default, isSuppressible: false);
                }
            }
        }

        /// <summary>
        /// Gets the <see cref="AsyncOperation"/> that is currently executing,
        /// or null if no such operation is executing.
        /// </summary>
#if !DEBUG
        [DebuggerStepThrough]
#endif
        internal TAsyncOperation GetExecutingOperation<TAsyncOperation>()
            where TAsyncOperation : AsyncOperation
        {
            lock (this.SyncObject)
            {
                var op = ExecutingOperation.Value;
                if (op is null)
                {
                    this.NotifyUncontrolledCurrentThread();
                }

                return op is TAsyncOperation expected ? expected : default;
            }
        }

        /// <summary>
        /// Gets the <see cref="AsyncOperation"/> associated with the specified
        /// unique id, or null if no such operation exists.
        /// </summary>
#if !DEBUG
        [DebuggerStepThrough]
#endif
        internal TAsyncOperation GetOperationWithId<TAsyncOperation>(ulong id)
            where TAsyncOperation : AsyncOperation
        {
            lock (this.SyncObject)
            {
                if (this.OperationMap.TryGetValue(id, out AsyncOperation op) &&
                    op is TAsyncOperation expected)
                {
                    return expected;
                }
            }

            return default;
        }

        /// <summary>
        /// Returns all registered operations.
        /// </summary>
        /// <remarks>
        /// This operation is thread safe because the systematic testing
        /// runtime serializes the execution.
        /// </remarks>
        private IEnumerable<AsyncOperation> GetRegisteredOperations()
        {
            lock (this.SyncObject)
            {
                return this.OperationMap.Values;
            }
        }

        /// <summary>
        /// Returns the next available unique operation id.
        /// </summary>
        /// <returns>Value representing the next available unique operation id.</returns>
        internal ulong GetNextOperationId() =>
            // Atomically increments and safely wraps the value into an unsigned long.
            (ulong)Interlocked.Increment(ref this.OperationIdCounter) - 1;

        /// <summary>
        /// Returns the current hashed state of the execution.
        /// </summary>
        /// <remarks>
        /// The hash is updated in each execution step.
        /// </remarks>
        [DebuggerStepThrough]
        private int GetHashedProgramState()
        {
            unchecked
            {
                int hash = 19;
                foreach (var operation in this.GetRegisteredOperations().OrderBy(op => op.Id))
                {
                    if (operation is ActorOperation actorOperation)
                    {
                        int operationHash = 31 + actorOperation.Actor.GetHashedState(this.SchedulingPolicy);
                        operationHash = (operationHash * 31) + actorOperation.SchedulingPoint.GetHashCode();
                        hash *= operationHash;
                    }
                    else if (operation is TaskOperation taskOperation)
                    {
                        hash *= 31 + taskOperation.SchedulingPoint.GetHashCode();
                    }
                }

                hash = (hash * 31) + this.SpecificationEngine.GetHashedMonitorState();
                return hash;
            }
        }

        /// <summary>
        /// Checks if the scheduling steps bound has been reached. If yes,
        /// it stops the scheduler and kills all enabled machines.
        /// </summary>
#if !DEBUG
        [DebuggerHidden]
#endif
        private void CheckIfSchedulingStepsBoundIsReached()
        {
            if (this.Scheduler.IsMaxStepsReached)
            {
                string message = $"Scheduling steps bound of {this.Scheduler.StepCount} reached.";
                if (this.Configuration.ConsiderDepthBoundHitAsBug)
                {
                    this.NotifyAssertionFailure(message);
                }
                else
                {
                    IO.Debug.WriteLine($"<CoyoteDebug> {message}");
                    this.Detach(SchedulerDetachmentReason.BoundReached);
                }
            }
        }

        /// <summary>
        /// Registers a new specification monitor of the specified <see cref="Type"/>.
        /// </summary>
        internal void RegisterMonitor<T>()
            where T : Specifications.Monitor => this.DefaultActorExecutionContext.RegisterMonitor<T>();

        /// <summary>
        /// Invokes the specified monitor with the specified <see cref="Event"/>.
        /// </summary>
        internal void Monitor<T>(Event e)
            where T : Specifications.Monitor => this.DefaultActorExecutionContext.Monitor<T>(e);

        /// <summary>
        /// Checks if the assertion holds, and if not, throws an exception.
        /// </summary>
        internal void Assert(bool predicate) => this.SpecificationEngine.Assert(predicate);

        /// <summary>
        /// Checks if the assertion holds, and if not, throws an exception.
        /// </summary>
        internal void Assert(bool predicate, string s, object arg0) => this.SpecificationEngine.Assert(predicate, s, arg0);

        /// <summary>
        /// Checks if the assertion holds, and if not, throws an exception.
        /// </summary>
        internal void Assert(bool predicate, string s, object arg0, object arg1) =>
            this.SpecificationEngine.Assert(predicate, s, arg0, arg1);

        /// <summary>
        /// Checks if the assertion holds, and if not, throws an exception.
        /// </summary>
        internal void Assert(bool predicate, string s, object arg0, object arg1, object arg2) =>
            this.SpecificationEngine.Assert(predicate, s, arg0, arg1, arg2);

        /// <summary>
        /// Checks if the assertion holds, and if not, throws an exception.
        /// </summary>
        internal void Assert(bool predicate, string s, params object[] args) => this.SpecificationEngine.Assert(predicate, s, args);

        /// <summary>
        /// Creates a liveness monitor that checks if the specified task eventually completes execution successfully.
        /// </summary>
#if !DEBUG
        [DebuggerStepThrough]
#endif
        internal void MonitorTaskCompletion(Task task) => this.SpecificationEngine.MonitorTaskCompletion(task);

        /// <summary>
        /// Checks if the task returned from the specified method is uncontrolled.
        /// </summary>
#if !DEBUG
        [DebuggerHidden]
#endif
        internal void CheckIfReturnedTaskIsUncontrolled(Task task, string methodName)
        {
            if (!task.IsCompleted && !this.ControlledTasks.ContainsKey(task))
            {
                this.NotifyUncontrolledTaskReturned(task, methodName);
            }
        }

        /// <summary>
        /// Checks if the execution has deadlocked. This happens when there are no more enabled operations,
        /// but there is one or more blocked operations that are waiting some resource to complete.
        /// </summary>
#if !DEBUG
        [DebuggerHidden]
#endif
        private void CheckIfExecutionHasDeadlocked(IEnumerable<AsyncOperation> ops)
        {
            var blockedOnReceiveOperations = ops.Where(op => op.Status is AsyncOperationStatus.BlockedOnReceive).ToList();
            var blockedOnWaitOperations = ops.Where(op => op.Status is AsyncOperationStatus.BlockedOnWaitAll ||
                op.Status is AsyncOperationStatus.BlockedOnWaitAny).ToList();
            var blockedOnResources = ops.Where(op => op.Status is AsyncOperationStatus.BlockedOnResource).ToList();

            var totalCount = blockedOnReceiveOperations.Count + blockedOnWaitOperations.Count + blockedOnResources.Count;
            if (totalCount is 0)
            {
                return;
            }

            // To simplify the error message, remove the root operation, unless it is the only one that is blocked.
            if (totalCount > 1)
            {
                blockedOnReceiveOperations.RemoveAll(op => op.Id is 0);
                blockedOnWaitOperations.RemoveAll(op => op.Id is 0);
                blockedOnResources.RemoveAll(op => op.Id is 0);
            }

            var msg = new StringBuilder("Deadlock detected.");
            if (blockedOnReceiveOperations.Count > 0)
            {
                for (int idx = 0; idx < blockedOnReceiveOperations.Count; idx++)
                {
                    msg.Append(string.Format(CultureInfo.InvariantCulture, " {0}", blockedOnReceiveOperations[idx].Name));
                    if (idx == blockedOnReceiveOperations.Count - 2)
                    {
                        msg.Append(" and");
                    }
                    else if (idx < blockedOnReceiveOperations.Count - 1)
                    {
                        msg.Append(',');
                    }
                }

                msg.Append(blockedOnReceiveOperations.Count is 1 ? " is " : " are ");
                msg.Append("waiting to receive an event, but no other controlled operations are enabled.");
            }

            if (blockedOnWaitOperations.Count > 0)
            {
                for (int idx = 0; idx < blockedOnWaitOperations.Count; idx++)
                {
                    msg.Append(string.Format(CultureInfo.InvariantCulture, " {0}", blockedOnWaitOperations[idx].Name));
                    if (idx == blockedOnWaitOperations.Count - 2)
                    {
                        msg.Append(" and");
                    }
                    else if (idx < blockedOnWaitOperations.Count - 1)
                    {
                        msg.Append(',');
                    }
                }

                msg.Append(blockedOnWaitOperations.Count is 1 ? " is " : " are ");
                msg.Append("waiting for a task to complete, but no other controlled operations are enabled.");
            }

            if (blockedOnResources.Count > 0)
            {
                for (int idx = 0; idx < blockedOnResources.Count; idx++)
                {
                    msg.Append(string.Format(CultureInfo.InvariantCulture, " {0}", blockedOnResources[idx].Name));
                    if (idx == blockedOnResources.Count - 2)
                    {
                        msg.Append(" and");
                    }
                    else if (idx < blockedOnResources.Count - 1)
                    {
                        msg.Append(',');
                    }
                }

                msg.Append(blockedOnResources.Count is 1 ? " is " : " are ");
                msg.Append("waiting to acquire a resource that is already acquired, ");
                msg.Append("but no other controlled operations are enabled.");
            }

            this.NotifyAssertionFailure(msg.ToString());
        }

        /// <summary>
        /// Checks if the execution has deadlocked. This checks occurs periodically.
        /// </summary>
        private void CheckIfExecutionHasDeadlocked(object state)
        {
            lock (this.SyncObject)
            {
                if (!this.IsAttached)
                {
                    return;
                }

                SchedulingActivityInfo info = state as SchedulingActivityInfo;
                if (info.StepCount == this.Scheduler.StepCount)
                {
                    string msg = "Potential deadlock detected. If you think this is not a deadlock, you can try " +
                        "increase the dealock detection timeout (--deadlock-timeout).";
                    this.NotifyAssertionFailure(msg);
                }
                else
                {
                    info.StepCount = this.Scheduler.StepCount;

                    try
                    {
                        // Start the next timeout period.
                        this.DeadlockMonitor.Change(TimeSpan.FromMilliseconds(this.Configuration.DeadlockTimeout),
                            Timeout.InfiniteTimeSpan);
                    }
                    catch (ObjectDisposedException)
                    {
                        // Benign race condition while disposing the timer.
                    }
                }
            }
        }

        /// <summary>
        /// Checks for liveness errors at test termination.
        /// </summary>
        /// <remarks>
        /// The liveness check only happens if no safety errors have been found, and all controlled
        /// operations have completed to ensure that any found liveness bug is not a false positive.
        /// </remarks>
        private void CheckLivenessErrorsAtTermination()
        {
            if (!this.IsBugFound && this.OperationMap.All(kvp => kvp.Value.Status is AsyncOperationStatus.Completed))
            {
                this.SpecificationEngine.CheckLivenessErrors();
            }
        }

        /// <summary>
        /// Notify that an exception was not handled.
        /// </summary>
        internal void NotifyUnhandledException(Exception ex, string message)
        {
            lock (this.SyncObject)
            {
                if (!this.IsAttached)
                {
                    return;
                }

                if (this.UnhandledException is null)
                {
                    this.UnhandledException = ex;
                }

                this.NotifyAssertionFailure(message);
            }
        }

        /// <summary>
        /// Notify that an assertion has failed.
        /// </summary>
#if !DEBUG
        [DebuggerHidden]
#endif
        internal void NotifyAssertionFailure(string text)
        {
            lock (this.SyncObject)
            {
                if (!this.IsAttached)
                {
                    return;
                }

                if (!this.IsBugFound)
                {
                    this.BugReport = text;
                    this.LogWriter.LogAssertionFailure($"<ErrorLog> {text}");
                    this.RaiseOnFailureEvent(new AssertionFailureException(text));

                    this.IsBugFound = true;
                    if (this.Configuration.AttachDebugger)
                    {
                        Debugger.Break();
                    }
                }

                this.Detach(SchedulerDetachmentReason.BugFound);
            }
        }

        /// <summary>
        /// Notify that the currently executing thread is uncontrolled.
        /// </summary>
        private void NotifyUncontrolledCurrentThread()
        {
            if (this.SchedulingPolicy is SchedulingPolicy.Systematic)
            {
                // TODO: figure out if there is a way to get more information about the creator of the
                // uncontrolled thread to ease the user debugging experience.
                // Report the invalid operation and then throw it to fail the current thread. This will
                // most likely crash the program, but we try to fail as cleanly and fast as possible.
                string message = $"Executing thread '{Thread.CurrentThread.ManagedThreadId}' is not intercepted and " +
                    "controlled during testing, so it can interfere with the ability to reproduce bug traces.";
                if (this.Configuration.IsPartiallyControlledConcurrencyEnabled)
                {
                    this.Logger.WriteLine($"<TestLog> {message}");
                }
                else if (this.Configuration.IsConcurrencyFuzzingFallbackEnabled)
                {
                    this.Logger.WriteLine($"<TestLog> {message}");
                    this.IsUncontrolledConcurrencyDetected = true;
                    this.Detach(SchedulerDetachmentReason.UncontrolledConcurrencyDetected);
                }
                else
                {
                    this.NotifyAssertionFailure(FormatUncontrolledConcurrencyExceptionMessage(message, 3));
                }
            }
        }

        /// <summary>
        /// Notify that an uncontrolled task is being waited.
        /// </summary>
        private void NotifyUncontrolledTaskWait(Task task)
        {
            lock (this.SyncObject)
            {
                if (this.SchedulingPolicy is SchedulingPolicy.Systematic)
                {
                    // TODO: figure out if there is a way to get more information about the creator of the
                    // uncontrolled task to ease the user debugging experience.
                    // Report the invalid operation and then throw it to fail the current thread. This will
                    // most likely crash the program, but we try to fail as cleanly and fast as possible.
                    string message = $"Waiting task '{task.Id}' that is not intercepted and controlled during " +
                        "testing, so it can interfere with the ability to reproduce bug traces.";
                    if (this.Configuration.IsPartiallyControlledConcurrencyEnabled)
                    {
                        this.Logger.WriteLine($"<TestLog> {message}");
                        if (this.UncontrolledTasks.Add(task))
                        {
                            this.TryPauseAndResolveUncontrolledTask(task);
                        }
                    }
                    else if (this.Configuration.IsConcurrencyFuzzingFallbackEnabled)
                    {
                        this.Logger.WriteLine($"<TestLog> {message}");
                        this.IsUncontrolledConcurrencyDetected = true;
                        this.Detach(SchedulerDetachmentReason.UncontrolledConcurrencyDetected);
                    }
                    else
                    {
                        this.NotifyAssertionFailure(FormatUncontrolledConcurrencyExceptionMessage(message, 3));
                    }
                }
            }
        }

        /// <summary>
        /// Notify that an uncontrolled task was returned.
        /// </summary>
        private void NotifyUncontrolledTaskReturned(Task task, string methodName)
        {
            lock (this.SyncObject)
            {
                if (this.SchedulingPolicy != SchedulingPolicy.None)
                {
                    this.UncontrolledInvocations.Add(methodName);
                }

                if (this.SchedulingPolicy is SchedulingPolicy.Systematic)
                {
                    string message = $"Invoking '{methodName}' returned task '{task.Id}' that is not intercepted and " +
                        "controlled during testing, so it can interfere with the ability to reproduce bug traces.";
                    if (this.Configuration.IsPartiallyControlledConcurrencyEnabled)
                    {
                        this.Logger.WriteLine($"<TestLog> {message}");
                        if (this.UncontrolledTasks.Add(task))
                        {
                            this.TryPauseAndResolveUncontrolledTask(task);
                        }
                    }
                    else if (this.Configuration.IsConcurrencyFuzzingFallbackEnabled)
                    {
                        this.Logger.WriteLine($"<TestLog> {message}");
                        this.IsUncontrolledConcurrencyDetected = true;
                        this.Detach(SchedulerDetachmentReason.UncontrolledConcurrencyDetected);
                    }
                    else
                    {
                        this.NotifyAssertionFailure(FormatUncontrolledConcurrencyExceptionMessage(message, 4, methodName));
                    }
                }
            }
        }

        /// <summary>
        /// Notify that an uncontrolled invocation was detected.
        /// </summary>
        internal void NotifyUncontrolledInvocation(string methodName)
        {
            lock (this.SyncObject)
            {
                if (this.SchedulingPolicy != SchedulingPolicy.None)
                {
                    this.UncontrolledInvocations.Add(methodName);
                }

                if (this.SchedulingPolicy is SchedulingPolicy.Systematic)
                {
                    string message = $"Invoking '{methodName}' is not intercepted and controlled during " +
                        "testing, so it can interfere with the ability to reproduce bug traces.";
                    if (this.Configuration.IsPartiallyControlledConcurrencyEnabled)
                    {
                        this.Logger.WriteLine($"<TestLog> {message}");
                    }
                    else if (this.Configuration.IsConcurrencyFuzzingFallbackEnabled)
                    {
                        this.Logger.WriteLine($"<TestLog> {message}");
                        this.IsUncontrolledConcurrencyDetected = true;
                        this.Detach(SchedulerDetachmentReason.UncontrolledConcurrencyDetected);
                    }
                    else
                    {
                        this.NotifyAssertionFailure(FormatUncontrolledConcurrencyExceptionMessage(message, 3, methodName));
                    }
                }
            }
        }

        /// <summary>
        /// Formats the message of the uncontrolled concurrency exception.
        /// </summary>
        private static string FormatUncontrolledConcurrencyExceptionMessage(string message,
            int skipStackFrames, string methodName = default)
        {
            var mockMessage = methodName is null ? string.Empty : $" either replace or mock '{methodName}', or";
            return $"{message} As a workaround, you can{mockMessage} use the '--no-repro' command line option " +
                "(or the 'Configuration.WithNoBugTraceRepro()' method) to ignore this error by disabling bug " +
                $"trace repro. Learn more at http://aka.ms/coyote-no-repro.\n{new StackTrace(skipStackFrames)}";
        }

        /// <summary>
        /// Processes an unhandled exception in the specified asynchronous operation.
        /// </summary>
        internal void ProcessUnhandledExceptionInOperation(AsyncOperation op, Exception exception)
        {
            // Complete the failed operation. This is required so that the operation
            // does not throw if it detaches.
            op.Status = AsyncOperationStatus.Completed;
            if (exception.GetBaseException() is ThreadInterruptedException)
            {
                // Ignore this exception, its thrown by the runtime.
                IO.Debug.WriteLine("<CoyoteDebug> Controlled thread '{0}' executing operation '{1}' was interrupted.",
                    Thread.CurrentThread.ManagedThreadId, op.Name);
            }
            else
            {
                string message;
                string trace = FormatExceptionStackTrace(exception);
                if (op is ActorOperation actorOp)
                {
                    message = string.Format(CultureInfo.InvariantCulture,
                        $"Unhandled exception in actor '{actorOp.Name}'. {trace}");
                }
                else
                {
                    message = $"Unhandled exception. {trace}";
                }

                // Report the unhandled exception.
                this.NotifyUnhandledException(exception, message);
            }
        }

        /// <summary>
        /// Formats the stack trace of the specified exception.
        /// </summary>
        private static string FormatExceptionStackTrace(Exception exception)
        {
            string[] lines = exception.ToString().Split(new[] { Environment.NewLine }, StringSplitOptions.None);
            for (int i = 0; i < lines.Length; i++)
            {
                if (lines[i].StartsWith("   at Microsoft.Coyote.Rewriting", StringComparison.Ordinal))
                {
                    lines[i] = string.Empty;
                }
            }

            return string.Join(Environment.NewLine, lines.Where(line => !string.IsNullOrEmpty(line)));
        }

        /// <summary>
        /// Raises the <see cref="OnFailure"/> event with the specified <see cref="Exception"/>.
        /// </summary>
        internal void RaiseOnFailureEvent(Exception exception)
        {
            if (this.Configuration.AttachDebugger)
            {
                Debugger.Break();
                this.Configuration.AttachDebugger = false;
            }

            this.OnFailure?.Invoke(exception);
        }

        /// <summary>
        /// Populates the specified test report.
        /// </summary>
        internal void PopulateTestReport(ITestReport report)
        {
            lock (this.SyncObject)
            {
                report.SetSchedulingStatistics(this.IsBugFound, this.BugReport, this.OperationMap.Count,
                    this.Scheduler.StepCount, this.Scheduler.IsMaxStepsReached, this.Scheduler.IsScheduleFair);
                if (this.IsBugFound)
                {
                    report.SetUnhandledException(this.UnhandledException);
                }

                report.SetUncontrolledInvocations(this.UncontrolledInvocations);
            }
        }

        /// <summary>
        /// Sets this runtime instance to the execution context of the current thread,
        /// allowing future retrieval in the same thread, as well as across threads in
        /// the same asynchronous control flow.
        /// </summary>
        private void SetThreadExecutionContext()
        {
            ThreadLocalRuntime.Value = this;
            AsyncLocalRuntime.Value = this;
            this.SetControlledSynchronizationContext();
        }

        /// <summary>
        /// Sets the synchronization context to the controlled synchronization context.
        /// </summary>
        private void SetControlledSynchronizationContext() =>
            SynchronizationContext.SetSynchronizationContext(this.SyncContext);

        /// <summary>
        /// Forces the scheduler to terminate.
        /// </summary>
        public void ForceStop() => this.IsRunning = false;

        /// <summary>
        /// Detaches the scheduler and interrupts all controlled operations.
        /// </summary>
        private void Detach(SchedulerDetachmentReason reason)
        {
            if (!this.IsAttached)
            {
                return;
            }

            try
            {
                if (reason is SchedulerDetachmentReason.PathExplored)
                {
                    this.Logger.WriteLine("<TestLog> Exploration finished [reached the end of the test method].");
                }
                else if (reason is SchedulerDetachmentReason.BoundReached)
                {
                    this.Logger.WriteLine("<TestLog> Exploration finished [reached the given bound].");
                }
                else if (reason is SchedulerDetachmentReason.UncontrolledConcurrencyDetected)
                {
                    this.Logger.WriteLine("<TestLog> Exploration finished [detected uncontrolled concurrency].");
                }
                else if (reason is SchedulerDetachmentReason.BugFound)
                {
                    this.Logger.WriteLine("<TestLog> Exploration finished [found a bug using the '{0}' strategy].",
                        this.Configuration.SchedulingStrategy);
                }

                this.IsAttached = false;

                // Complete any remaining operations at the end of the schedule.
                foreach (var op in this.OperationMap.Values)
                {
                    if (op.Status != AsyncOperationStatus.Completed)
                    {
                        op.Status = AsyncOperationStatus.Completed;

                        // Interrupt the thread executing this operation.
                        if (op == ExecutingOperation.Value)
                        {
                            throw new ThreadInterruptedException();
                        }
                        else if (this.ThreadPool.TryGetValue(op.Id, out Thread thread))
                        {
                            thread.Interrupt();
                        }
                    }
                }
            }
            finally
            {
                // Check if the completion source is completed, else set its result.
                if (!this.CompletionSource.Task.IsCompleted)
                {
                    this.IsRunning = false;
                    this.CompletionSource.SetResult(true);
                }
            }
        }

        /// <summary>
        /// Disposes runtime resources.
        /// </summary>
        private void Dispose(bool disposing)
        {
            if (disposing)
            {
                RuntimeProvider.Deregister(this.Id);

                this.ThreadPool.Clear();
                this.OperationMap.Clear();
                this.ControlledThreads.Clear();
                this.ControlledTasks.Clear();
                this.UncontrolledTasks.Clear();
                this.UncontrolledInvocations.Clear();

                this.DefaultActorExecutionContext.Dispose();
                this.ControlledTaskScheduler.Dispose();
                this.SyncContext.Dispose();
                this.SpecificationEngine.Dispose();
                this.ScheduleTrace.Dispose();

                if (this.SchedulingPolicy is SchedulingPolicy.Systematic)
                {
                    // Note: this makes it possible to run a Controlled unit test followed by a production
                    // unit test, whereas before that would throw "Uncontrolled Task" exceptions.
                    // This does not solve mixing unit test type in parallel.
                    Interlocked.Decrement(ref ExecutionControlledUseCount);
                }
                else if (this.SchedulingPolicy is SchedulingPolicy.Fuzzing)
                {
                    this.DeadlockMonitor.Dispose();
                }
            }
        }

        /// <summary>
        /// Disposes runtime resources.
        /// </summary>
        public void Dispose()
        {
            this.Dispose(true);
            GC.SuppressFinalize(this);
        }
    }
}<|MERGE_RESOLUTION|>--- conflicted
+++ resolved
@@ -1376,11 +1376,7 @@
             AsyncOperation op = ExecutingOperation.Value;
             if (op != null)
             {
-<<<<<<< HEAD
-                // A scheduling point from an uncontrolled thread has not been postponed, so pause the execution
-=======
                 // A scheduling point from an uncontrolled thread has not been postponed yet, so pause the execution
->>>>>>> c8a4c9b5
                 // of the current operation to try give time to the uncontrolled concurrency to be resolved.
                 if (!this.IsLastSchedulingPointPostponed)
                 {
@@ -1394,11 +1390,7 @@
                         SyncMonitor.Wait(this.SyncObject, delay);
                         if (this.IsLastSchedulingPointPostponed)
                         {
-<<<<<<< HEAD
-                            // A scheduling point from uncontrolled thread has been postponed,
-=======
                             // A scheduling point from an uncontrolled thread has been postponed,
->>>>>>> c8a4c9b5
                             // so stop trying to resolve the uncontrolled concurrency.
                             break;
                         }
