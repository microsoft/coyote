﻿// Copyright (c) Microsoft Corporation.
// Licensed under the MIT License.

using System;
using System.Collections.Concurrent;
using System.Collections.Generic;
using System.Diagnostics;
using System.Globalization;
using System.Linq;
using System.Text;
using System.Threading;
using System.Threading.Tasks;
using Microsoft.Coyote.Actors;
using Microsoft.Coyote.IO;
using Microsoft.Coyote.Specifications;
using Microsoft.Coyote.Testing;
using SyncMonitor = System.Threading.Monitor;

namespace Microsoft.Coyote.Runtime
{
    /// <summary>
    /// Runtime for controlling, scheduling and executing asynchronous operations.
    /// </summary>
    /// <remarks>
    /// Invoking scheduling methods is thread-safe.
    /// </remarks>
    internal sealed class CoyoteRuntime : IDisposable
    {
        /// <summary>
        /// Provides access to the runtime associated with each controlled thread, or null
        /// if the current thread is not controlled.
        /// </summary>
        /// <remarks>
        /// In testing mode, each testing iteration uses a unique runtime instance. To safely
        /// retrieve it from static methods, we store it in each controlled thread local state.
        /// </remarks>
        private static readonly ThreadLocal<CoyoteRuntime> ThreadLocalRuntime =
            new ThreadLocal<CoyoteRuntime>(false);

        /// <summary>
        /// Provides access to the runtime associated with each async local context, or null
        /// if the current async local context has no associated runtime.
        /// </summary>
        /// <remarks>
        /// In testing mode, each testing iteration uses a unique runtime instance. To safely
        /// retrieve it from static methods, we store it in each controlled async local state.
        /// </remarks>
        private static readonly AsyncLocal<CoyoteRuntime> AsyncLocalRuntime =
            new AsyncLocal<CoyoteRuntime>();

        /// <summary>
        /// Provides access to the operation executing on each controlled thread
        /// during systematic testing.
        /// </summary>
        private static readonly ThreadLocal<ControlledOperation> ExecutingOperation =
            new ThreadLocal<ControlledOperation>(false);

        /// <summary>
        /// The runtime executing the current operation.
        /// </summary>
        internal static CoyoteRuntime Current =>
            ThreadLocalRuntime.Value ?? AsyncLocalRuntime.Value ?? RuntimeProvider.DefaultRuntime;

        /// <summary>
        /// If true, the program execution is controlled by the runtime to
        /// explore interleavings and sources of nondeterminism, else false.
        /// </summary>
        internal static bool IsExecutionControlled => ExecutionControlledUseCount > 0;

        /// <summary>
        /// Count of controlled execution runtimes that have been used in this process.
        /// </summary>
        private static int ExecutionControlledUseCount;

        /// <summary>
        /// The unique id of this runtime.
        /// </summary>
        internal readonly Guid Id;

        /// <summary>
        /// The configuration used by the runtime.
        /// </summary>
        private readonly Configuration Configuration;

        /// <summary>
        /// Scheduler that controls the execution of operations during testing.
        /// </summary>
        private readonly OperationScheduler Scheduler;

        /// <summary>
        /// Responsible for scheduling controlled tasks.
        /// </summary>
        internal readonly ControlledTaskScheduler ControlledTaskScheduler;

        /// <summary>
        /// The synchronization context where controlled operations are executed.
        /// </summary>
        private readonly ControlledSynchronizationContext SyncContext;

        /// <summary>
        /// Creates tasks that are controlled and scheduled by the runtime.
        /// </summary>
        internal readonly TaskFactory TaskFactory;

        /// <summary>
        /// The default actor execution context.
        /// </summary>
        internal readonly ActorExecutionContext DefaultActorExecutionContext;

        /// <summary>
        /// Responsible for checking specifications.
        /// </summary>
        private readonly SpecificationEngine SpecificationEngine;

        /// <summary>
        /// Pool of threads that execute controlled operations.
        /// </summary>
        private readonly ConcurrentDictionary<ulong, Thread> ThreadPool;

        /// <summary>
        /// Map from unique ids to asynchronous operations.
        /// </summary>
        private readonly Dictionary<ulong, ControlledOperation> OperationMap;

        /// <summary>
        /// Set of groups of controlled operations that can be scheduled during testing.
        /// </summary>
        private readonly HashSet<OperationGroup> OperationGroups;

        /// <summary>
        /// Map from unique controlled thread names to their corresponding operations.
        /// </summary>
        private readonly ConcurrentDictionary<string, ControlledOperation> ControlledThreads;

        /// <summary>
        /// Map from controlled tasks to their corresponding operations.
        /// </summary>
        private readonly ConcurrentDictionary<Task, ControlledOperation> ControlledTasks;

        /// <summary>
        /// Set of known uncontrolled tasks.
        /// </summary>
        private readonly HashSet<Task> UncontrolledTasks;

        /// <summary>
        /// Set of method calls with uncontrolled concurrency or other sources of nondeterminism.
        /// </summary>
        private readonly HashSet<string> UncontrolledInvocations;

        /// <summary>
        /// The currently scheduled operation during systematic testing.
        /// </summary>
        private ControlledOperation ScheduledOperation;

        /// <summary>
        /// The scheduler completion source.
        /// </summary>
        private readonly TaskCompletionSource<bool> CompletionSource;

        /// <summary>
        /// Object that is used to synchronize access to the scheduler.
        /// </summary>
        private readonly object SyncObject;

        /// <summary>
        /// Monotonically increasing operation id counter.
        /// </summary>
        private long OperationIdCounter;

        /// <summary>
        /// Records if the runtime is running.
        /// </summary>
        internal volatile bool IsRunning;

        /// <summary>
        /// True if the scheduler is attached to the executing program, else false.
        /// </summary>
        private bool IsAttached;

        /// <summary>
        /// True if interleavings of enabled operations are suppressed, else false.
        /// </summary>
        private bool IsSchedulerSuppressed;

        /// <summary>
        /// If this value is not null, then it represents the last scheduling point that
        /// was postponed. This happens if an uncontrolled thread created a new controlled
        /// operation and tried to schedule it, but this can only happen from a controlled
        /// thread. If this value is set, the runtime will try to invoke the scheduler from
        /// a controlled thread before resuming executing the currently scheduled operation,
        /// which can potentially increase coverage.
        /// </summary>
        private SchedulingPointType? LastPostponedSchedulingPoint;

        /// <summary>
        /// True if uncontrolled concurrency was detected, else false.
        /// </summary>
        internal bool IsUncontrolledConcurrencyDetected { get; private set; }

        /// <summary>
        /// Associated with the bug report is an optional unhandled exception.
        /// </summary>
        private Exception UnhandledException;

        /// <summary>
        /// The operation scheduling policy used by the runtime.
        /// </summary>
        internal SchedulingPolicy SchedulingPolicy => this.Scheduler?.SchedulingPolicy ??
            SchedulingPolicy.None;

        /// <summary>
        /// The max number of operations that were enabled at the same time.
        /// </summary>
        private uint MaxConcurrencyDegree;

        /// <summary>
        /// True if a bug was found, else false.
        /// </summary>
        internal bool IsBugFound { get; private set; }

        /// <summary>
        /// Bug report.
        /// </summary>
        internal string BugReport { get; private set; }

        /// <summary>
        /// Responsible for writing to all registered <see cref="IActorRuntimeLog"/> objects.
        /// </summary>
        internal LogWriter LogWriter { get; private set; }

        /// <summary>
        /// Used to log text messages. Use <see cref="ICoyoteRuntime.SetLogger"/>
        /// to replace the logger with a custom one.
        /// </summary>
        internal ILogger Logger
        {
            get { return this.LogWriter.Logger; }
            set { using var v = this.LogWriter.SetLogger(value); }
        }

        /// <summary>
        /// Callback that is fired when an exception is thrown that includes failed assertions.
        /// </summary>
        internal event OnFailureHandler OnFailure;

        /// <summary>
        /// Timer implementing a deadlock monitor.
        /// </summary>
        private readonly Timer DeadlockMonitor;

        /// <summary>
        /// Initializes a new instance of the <see cref="CoyoteRuntime"/> class.
        /// </summary>
        internal CoyoteRuntime(Configuration configuration, IRandomValueGenerator valueGenerator)
            : this(configuration, null, valueGenerator)
        {
        }

        /// <summary>
        /// Initializes a new instance of the <see cref="CoyoteRuntime"/> class.
        /// </summary>
        internal CoyoteRuntime(Configuration configuration, OperationScheduler scheduler)
            : this(configuration, scheduler, scheduler.ValueGenerator)
        {
        }

        /// <summary>
        /// Initializes a new instance of the <see cref="CoyoteRuntime"/> class.
        /// </summary>
        private CoyoteRuntime(Configuration configuration, OperationScheduler scheduler, IRandomValueGenerator valueGenerator)
        {
            // Registers the runtime with the provider which in return assigns a unique identifier.
            this.Id = RuntimeProvider.Register(this);

            this.Configuration = configuration;
            this.Scheduler = scheduler;
            this.SyncObject = new object();
            this.OperationIdCounter = 0;
            this.IsRunning = true;
            this.IsAttached = true;
            this.IsSchedulerSuppressed = false;
            this.IsUncontrolledConcurrencyDetected = false;
            this.LastPostponedSchedulingPoint = null;
            this.MaxConcurrencyDegree = 0;
            this.IsBugFound = false;

            this.ThreadPool = new ConcurrentDictionary<ulong, Thread>();
            this.OperationMap = new Dictionary<ulong, ControlledOperation>();
            this.OperationGroups = new HashSet<OperationGroup>();
            this.ControlledThreads = new ConcurrentDictionary<string, ControlledOperation>();
            this.ControlledTasks = new ConcurrentDictionary<Task, ControlledOperation>();
            this.UncontrolledTasks = new HashSet<Task>();
            this.UncontrolledInvocations = new HashSet<string>();
            this.CompletionSource = new TaskCompletionSource<bool>();

            if (this.SchedulingPolicy is SchedulingPolicy.Systematic)
            {
                Interlocked.Increment(ref ExecutionControlledUseCount);
            }
            else if (this.SchedulingPolicy is SchedulingPolicy.Fuzzing)
            {
                this.DeadlockMonitor = new Timer(this.CheckIfExecutionHasDeadlocked, new SchedulingActivityInfo(),
                    Timeout.InfiniteTimeSpan, Timeout.InfiniteTimeSpan);
            }

            this.SpecificationEngine = new SpecificationEngine(configuration, this);
            this.Scheduler?.SetSpecificationEngine(this.SpecificationEngine);

            this.LogWriter = new LogWriter(configuration);

            this.ControlledTaskScheduler = new ControlledTaskScheduler(this);
            this.SyncContext = new ControlledSynchronizationContext(this);
            this.TaskFactory = new TaskFactory(CancellationToken.None, TaskCreationOptions.HideScheduler,
                TaskContinuationOptions.HideScheduler, this.ControlledTaskScheduler);

            this.DefaultActorExecutionContext = this.SchedulingPolicy is SchedulingPolicy.Systematic ?
                new ActorExecutionContext.Mock(configuration, this, this.SpecificationEngine, valueGenerator, this.LogWriter) :
                new ActorExecutionContext(configuration, this, this.SpecificationEngine, valueGenerator, this.LogWriter);
        }

        /// <summary>
        /// Runs the specified test method.
        /// </summary>
#if !DEBUG
        [DebuggerHidden]
#endif
        internal Task RunTestAsync(Delegate testMethod, string testName)
        {
            this.Logger.WriteLine("<TestLog> Running test{0} on thread '{1}'.",
                string.IsNullOrEmpty(testName) ? string.Empty : $" '{testName}'",
                Thread.CurrentThread.ManagedThreadId);
            this.Assert(testMethod != null, "Unable to execute a null test method.");

            ControlledOperation op = this.CreateControlledOperation();
            var thread = new Thread(() =>
            {
                try
                {
                    // Configures the execution context of the current thread with data
                    // related to the runtime and the operation executed by this thread.
                    this.SetCurrentExecutionContext(op);
                    this.StartOperation(op);

                    Task task = Task.CompletedTask;
                    Task actorQuiescenceTask = Task.CompletedTask;
                    if (testMethod is Action<IActorRuntime> actionWithRuntime)
                    {
                        actionWithRuntime(this.DefaultActorExecutionContext);
                        actorQuiescenceTask = this.DefaultActorExecutionContext.WaitUntilQuiescenceAsync();
                    }
                    else if (testMethod is Action action)
                    {
                        action();
                    }
                    else if (testMethod is Func<IActorRuntime, Task> functionWithRuntime)
                    {
                        task = functionWithRuntime(this.DefaultActorExecutionContext);
                        actorQuiescenceTask = this.DefaultActorExecutionContext.WaitUntilQuiescenceAsync();
                    }
                    else if (testMethod is Func<Task> function)
                    {
                        task = function();
                    }
                    else
                    {
                        throw new InvalidOperationException($"Unsupported test delegate of type '{testMethod.GetType()}'.");
                    }

                    // Wait for the task to complete and propagate any exceptions.
                    this.WaitUntilTaskCompletes(op, task);
                    task.GetAwaiter().GetResult();

                    if (this.SchedulingPolicy is SchedulingPolicy.Fuzzing)
                    {
                        // Wait for any actors to reach quiescence and propagate any exceptions.
                        this.WaitUntilTaskCompletes(op, actorQuiescenceTask);
                        actorQuiescenceTask.GetAwaiter().GetResult();
                    }

                    this.CompleteOperation(op);

                    lock (this.SyncObject)
                    {
                        this.CheckLivenessErrorsAtTermination();
                        this.Detach(SchedulerDetachmentReason.PathExplored);
                    }
                }
                catch (Exception ex)
                {
                    this.ProcessUnhandledExceptionInOperation(op, ex);
                }
                finally
                {
                    CleanCurrentExecutionContext();
                }
            });

            if (this.SchedulingPolicy is SchedulingPolicy.Fuzzing)
            {
                this.DeadlockMonitor.Change(TimeSpan.FromMilliseconds(this.Configuration.DeadlockTimeout),
                    Timeout.InfiniteTimeSpan);
            }

            thread.Name = Guid.NewGuid().ToString();
            thread.IsBackground = true;

            // TODO: optimize by using a real threadpool instead of creating a new thread each time.
            this.ThreadPool.AddOrUpdate(op.Id, thread, (id, oldThread) => thread);
            this.ControlledThreads.AddOrUpdate(thread.Name, op, (threadName, oldOp) => op);

            thread.Start();

            return this.CompletionSource.Task;
        }

        /// <summary>
        /// Creates a new controlled operation with an optional delay.
        /// </summary>
        private ControlledOperation CreateControlledOperation(uint delay = 0)
        {
            // Assign the group associated with the current execution context,
            // if such a group exists, else the group of the currently executing
            // operation, if such an operation exists.
            OperationGroup group = OperationGroup.Current ?? ExecutingOperation.Value?.Group;
            // OperationGroup group = null;

            ulong operationId = this.GetNextOperationId();
            ControlledOperation op = delay > 0 ?
                new DelayOperation(operationId, $"Delay({operationId})", delay) :
                new ControlledOperation(operationId, $"Op({operationId})", group);
            this.RegisterOperation(op);
            if (operationId > 0 && !this.IsThreadControlled(Thread.CurrentThread))
            {
                op.IsSourceUncontrolled = true;
            }

            Console.WriteLine($"--------> Register '{op}' with group {op.Group} and owner {op.Group.Owner.Name}");
            return op;
        }

        /// <summary>
        /// Schedules the specified task to execute asynchronously.
        /// </summary>
        internal void Schedule(Task task)
        {
            lock (this.SyncObject)
            {
                if (!this.IsAttached)
                {
                    return;
                }
            }

            // Check if an existing controlled operation is stored in the state of the task.
            ControlledOperation op = task.AsyncState as ControlledOperation ?? this.CreateControlledOperation();
            var thread = new Thread(() =>
            {
                try
                {
                    // Configures the execution context of the current thread with data
                    // related to the runtime and the operation executed by this thread.
                    this.SetCurrentExecutionContext(op);
                    this.StartOperation(op);
                    if (this.SchedulingPolicy is SchedulingPolicy.Fuzzing)
                    {
                        this.DelayOperation();
                    }

                    this.ControlledTaskScheduler.ExecuteTask(task);

                    this.CompleteOperation(op);
                    this.ScheduleNextOperation(SchedulingPointType.Complete);
                }
                catch (Exception ex)
                {
                    this.ProcessUnhandledExceptionInOperation(op, ex);
                }
                finally
                {
                    CleanCurrentExecutionContext();
                }
            });

            thread.Name = Guid.NewGuid().ToString();
            thread.IsBackground = true;

            // TODO: optimize by using a real threadpool instead of creating a new thread each time.
            this.ThreadPool.AddOrUpdate(op.Id, thread, (id, oldThread) => thread);
            this.ControlledThreads.AddOrUpdate(thread.Name, op, (threadName, oldOp) => op);
            this.ControlledTasks.TryAdd(task, op);

            thread.Start();

            this.WaitOperationStart(op);
            this.ScheduleNextOperation(SchedulingPointType.Create);
        }

        /// <summary>
        /// Schedules the specified callback to execute asynchronously.
        /// </summary>
        internal void Schedule(Action callback)
        {
            lock (this.SyncObject)
            {
                if (!this.IsAttached)
                {
                    return;
                }
            }

            ControlledOperation op = this.CreateControlledOperation();
            var thread = new Thread(() =>
            {
                try
                {
                    // Configures the execution context of the current thread with data
                    // related to the runtime and the operation executed by this thread.
                    this.SetCurrentExecutionContext(op);
                    this.StartOperation(op);
                    if (this.SchedulingPolicy is SchedulingPolicy.Fuzzing)
                    {
                        this.DelayOperation();
                    }

                    callback();
                    this.CompleteOperation(op);
                    this.ScheduleNextOperation(SchedulingPointType.Complete);
                }
                catch (Exception ex)
                {
                    this.ProcessUnhandledExceptionInOperation(op, ex);
                }
                finally
                {
                    CleanCurrentExecutionContext();
                }
            });

            thread.Name = Guid.NewGuid().ToString();
            thread.IsBackground = true;

            // TODO: optimize by using a real threadpool instead of creating a new thread each time.
            this.ThreadPool.AddOrUpdate(op.Id, thread, (id, oldThread) => thread);
            this.ControlledThreads.AddOrUpdate(thread.Name, op, (threadName, oldOp) => op);

            thread.Start();

            this.WaitOperationStart(op);
            this.ScheduleNextOperation(SchedulingPointType.ContinueWith);
        }

        /// <summary>
        /// Schedules the specified delay to be executed asynchronously.
        /// </summary>
#if !DEBUG
        [DebuggerStepThrough]
#endif
        internal Task ScheduleDelay(TimeSpan delay, CancellationToken cancellationToken)
        {
            if (delay.TotalMilliseconds is 0)
            {
                // If the delay is 0, then complete synchronously.
                return Task.CompletedTask;
            }

            // TODO: support cancellations during testing.
            if (this.SchedulingPolicy is SchedulingPolicy.Systematic)
            {
                uint timeout = (uint)this.GetNextNondeterministicIntegerChoice((int)this.Configuration.TimeoutDelay);
                if (timeout is 0)
                {
                    // If the delay is 0, then complete synchronously.
                    return Task.CompletedTask;
                }

                // TODO: cache the dummy delay action to optimize memory.
                ControlledOperation op = this.CreateControlledOperation(timeout);
                return this.TaskFactory.StartNew(state =>
                {
                    var delayedOp = state as ControlledOperation;
                    delayedOp.Status = OperationStatus.Delayed;
                    this.ScheduleNextOperation(SchedulingPointType.Yield);
                },
                op,
                cancellationToken,
                this.TaskFactory.CreationOptions | TaskCreationOptions.DenyChildAttach,
                this.TaskFactory.Scheduler);
            }

            var current = this.GetExecutingOperation();
            if (current is null)
            {
                // Cannot fuzz the delay of an uncontrolled operation.
                return Task.Delay(delay, cancellationToken);
            }

            return Task.Delay(TimeSpan.FromMilliseconds(
                this.GetNondeterministicDelay(current, (int)this.Configuration.TimeoutDelay)));
        }

        /// <summary>
        /// Waits for all of the provided controlled task objects to complete execution within
        /// a specified number of milliseconds or until a cancellation token is cancelled.
        /// </summary>
        internal bool WaitAllTasksComplete(Task[] tasks)
        {
            // TODO: support cancellations during testing.
            if (tasks is null)
            {
                throw new ArgumentNullException(nameof(tasks));
            }
            else if (tasks.Length is 0)
            {
                return true;
            }

            var callerOp = this.GetExecutingOperation();
            this.WaitUntilTasksComplete(callerOp, tasks, waitAll: true);

            // TODO: support timeouts during testing, this would become false if there is a timeout.
            return true;
        }

        /// <summary>
        /// Waits for any of the provided controlled task objects to complete execution within
        /// a specified number of milliseconds or until a cancellation token is cancelled.
        /// </summary>
#if !DEBUG
        [DebuggerStepThrough]
#endif
        internal int WaitAnyTaskCompletes(Task[] tasks)
        {
            // TODO: support cancellations during testing.
            if (tasks is null)
            {
                throw new ArgumentNullException(nameof(tasks));
            }
            else if (tasks.Length is 0)
            {
                throw new ArgumentException("The tasks argument contains no tasks.");
            }

            var callerOp = this.GetExecutingOperation();
            this.WaitUntilTasksComplete(callerOp, tasks, waitAll: false);

            int result = -1;
            for (int i = 0; i < tasks.Length; i++)
            {
                if (tasks[i].IsCompleted)
                {
                    result = i;
                    break;
                }
            }

            // TODO: support timeouts during testing, this would become false if there is a timeout.
            return result;
        }

        /// <summary>
        /// Blocks the specified operation until all or any of the tasks complete.
        /// </summary>
        private void WaitUntilTasksComplete(ControlledOperation op, Task[] tasks, bool waitAll)
        {
            if (this.SchedulingPolicy is SchedulingPolicy.Systematic)
            {
                // In the case where `waitAll` is false (e.g. for `Task.WhenAny` or `Task.WaitAny`), we check if all
                // tasks are not completed. If that is the case, then we add all tasks to `Dependencies` and wait
                // at least one to complete. If, however, even one task is completed, then we should not wait, as it
                // can cause potential deadlocks.
                if (waitAll || tasks.All(task => !task.IsCompleted))
                {
                    foreach (var task in tasks)
                    {
                        if (!task.IsCompleted)
                        {
                            IO.Debug.WriteLine("<Coyote> Operation '{0}' is waiting for task '{1}'.", op.Id, task.Id);
                            op.SetDependency(task, this.ControlledTasks.ContainsKey(task));
                        }
                    }

                    if (op.Dependencies.Count > 0)
                    {
                        op.Status = waitAll ? OperationStatus.BlockedOnWaitAll : OperationStatus.BlockedOnWaitAny;
                        this.ScheduleNextOperation(SchedulingPointType.Wait);
                    }
                }
            }
        }

        /// <summary>
        /// Blocks the currently executing operation until the task completes.
        /// </summary>
        internal void WaitUntilTaskCompletes(Task task)
        {
            if (!task.IsCompleted)
            {
                if (this.SchedulingPolicy is SchedulingPolicy.Systematic)
                {
                    // TODO: support timeouts and cancellation tokens.
                    if (!this.ControlledTasks.ContainsKey(task))
                    {
                        this.NotifyUncontrolledTaskWait(task);
                    }

                    var op = this.GetExecutingOperation();
                    this.WaitUntilTaskCompletes(op, task);
                }
                else if (this.SchedulingPolicy is SchedulingPolicy.Fuzzing)
                {
                    this.DelayOperation();
                }
            }
        }

        /// <summary>
        /// Blocks the specified operation until the task completes.
        /// </summary>
        internal void WaitUntilTaskCompletes(ControlledOperation op, Task task)
        {
            if (this.SchedulingPolicy is SchedulingPolicy.Systematic)
            {
                IO.Debug.WriteLine("<Coyote> Operation '{0}' is waiting for task '{1}'.", op.Id, task.Id);
                op.SetDependency(task, this.ControlledTasks.ContainsKey(task));
                op.Status = OperationStatus.BlockedOnWaitAll;
                this.ScheduleNextOperation(SchedulingPointType.Wait);
            }
        }

        /// <summary>
        /// Unwraps the specified task.
        /// </summary>
        internal Task UnwrapTask(Task<Task> task)
        {
            var unwrappedTask = task.Unwrap();
            if (this.ControlledTasks.TryGetValue(task, out ControlledOperation op))
            {
                this.ControlledTasks.TryAdd(unwrappedTask, op);
            }

            return unwrappedTask;
        }

        /// <summary>
        /// Unwraps the specified task.
        /// </summary>
        internal Task<TResult> UnwrapTask<TResult>(Task<Task<TResult>> task)
        {
            var unwrappedTask = task.Unwrap();
            if (this.ControlledTasks.TryGetValue(task, out ControlledOperation op))
            {
                this.ControlledTasks.TryAdd(unwrappedTask, op);
            }

            return unwrappedTask;
        }

        /// <summary>
        /// Callback invoked when the continuation of an asynchronous state machine is scheduled.
        /// </summary>
        internal void OnAsyncStateMachineScheduleMoveNext(Task builderTask)
        {
            if (this.SchedulingPolicy != SchedulingPolicy.None)
            {
                this.ControlledTasks.TryAdd(builderTask, null);
            }
        }

        /// <summary>
        /// Registers the specified task as a known controlled task.
        /// </summary>
        internal void RegisterKnownControlledTask(Task task)
        {
            if (this.SchedulingPolicy != SchedulingPolicy.None)
            {
                this.ControlledTasks.TryAdd(task, null);
            }
        }

        /// <summary>
        /// Schedules the next enabled operation, which can include the currently executing operation.
        /// </summary>
        /// <param name="type">The type of the scheduling point.</param>
        /// <param name="isSuppressible">True if the interleaving can be suppressed, else false.</param>
        /// <param name="isYielding">True if the current operation is yielding, else false.</param>
        /// <remarks>
        /// An enabled operation is one that is not blocked nor completed.
        /// </remarks>
        internal void ScheduleNextOperation(SchedulingPointType type, bool isSuppressible = true, bool isYielding = false)
        {
            lock (this.SyncObject)
            {
                if (!this.IsAttached || this.SchedulingPolicy != SchedulingPolicy.Systematic)
                {
                    // Cannot schedule the next operation if the scheduler is not attached,
                    // or if the scheduling policy is not systematic.
                    return;
                }

                if (type is SchedulingPointType.Create || type is SchedulingPointType.ContinueWith)
                {
                    // If this scheduling point was triggered because a new operation was created by
                    // an uncontrolled thread, then the scheduling point must be postponed.
                    if (!this.IsThreadControlled(Thread.CurrentThread))
                    {
                        IO.Debug.WriteLine("<Coyote> Postponing scheduling point '{0}' in uncontrolled thread '{1}'.",
                            type, Thread.CurrentThread.ManagedThreadId);
                        this.LastPostponedSchedulingPoint = type;
                        return;
                    }
                }

                var current = this.GetExecutingOperation();
                if (current is null)
                {
                    // Cannot schedule the next operation if there is no controlled operation
                    // executing on the current thread.
                    return;
                }

                if (current != this.ScheduledOperation)
                {
                    // The currently executing operation is not scheduled, so send it to sleep.
                    this.PauseOperation(current);
                    return;
                }

                if (this.IsSchedulerSuppressed && this.LastPostponedSchedulingPoint is null &&
                    isSuppressible && current.Status is OperationStatus.Enabled)
                {
                    // Suppress the scheduling point.
                    IO.Debug.WriteLine("<Coyote> Supressing scheduling point in operation '{0}'.", current.Name);
                    return;
                }

                // Checks if the scheduling steps bound has been reached.
                this.CheckIfSchedulingStepsBoundIsReached();

                // Update metadata related to this scheduling point.
                current.LastSchedulingPoint = type;
                this.LastPostponedSchedulingPoint = null;

                if (this.Configuration.IsProgramStateHashingEnabled)
                {
                    // Update the current operation with the hashed program state.
                    current.LastHashedProgramState = this.GetHashedProgramState();
                }

                // Try to enable any operations with satisfied dependencies before asking the
                // scheduler to choose the next one to schedule.
                IEnumerable<ControlledOperation> ops = this.OperationMap.Values;
                if (this.TryEnableOperationsWithSatisfiedDependencies(current))
                {
                    // Order the operations by their id.
                    ops = ops.OrderBy(op => op.Id);
                }

                if (!this.Scheduler.GetNextOperation(ops, current, isYielding, out ControlledOperation next))
                {
                    // Check if the execution has deadlocked.
                    this.CheckIfExecutionHasDeadlocked(ops);
                    this.Detach(SchedulerDetachmentReason.BoundReached);
                }

<<<<<<< HEAD
                IO.Debug.WriteLine("<CoyoteDebug> Scheduling operation '{0}' (group: {1}).", next.Name, next.Group);
=======
                IO.Debug.WriteLine("<Coyote> Scheduling operation '{0}'.", next.Name);
>>>>>>> 21bee496
                if (current != next)
                {
                    // Pause the currently scheduled operation, and enable the next one.
                    this.ScheduledOperation = next;
                    SyncMonitor.PulseAll(this.SyncObject);
                    this.PauseOperation(current);
                }
            }
        }

        /// <summary>
        /// Suppresses scheduling points until <see cref="ResumeScheduling"/> is invoked,
        /// unless a scheduling point must occur naturally.
        /// </summary>
        internal void SuppressScheduling()
        {
            lock (this.SyncObject)
            {
                IO.Debug.WriteLine("<Coyote> Suppressing scheduling of enabled operations.");
                this.IsSchedulerSuppressed = true;
            }
        }

        /// <summary>
        /// Resumes scheduling points that were suppressed by invoking <see cref="SuppressScheduling"/>.
        /// </summary>
        internal void ResumeScheduling()
        {
            lock (this.SyncObject)
            {
                IO.Debug.WriteLine("<Coyote> Resuming scheduling of enabled operations.");
                this.IsSchedulerSuppressed = false;
            }
        }

        /// <summary>
        /// Delays the currently executing operation for a nondeterministically chosen amount of time.
        /// </summary>
        /// <remarks>
        /// The delay is chosen nondeterministically by an underlying fuzzing strategy.
        /// If a delay of 0 is chosen, then the operation is not delayed.
        /// </remarks>
        internal void DelayOperation()
        {
            int delay = 0;
            ControlledOperation current = null;
            lock (this.SyncObject)
            {
                if (!this.IsAttached)
                {
                    throw new ThreadInterruptedException();
                }

                current = this.GetExecutingOperation();
                if (current != null)
                {
                    // Choose the next delay to inject. The value is in milliseconds.
                    delay = this.GetNondeterministicDelay(current, (int)this.Configuration.TimeoutDelay);
                    IO.Debug.WriteLine("<Coyote> Delaying operation '{0}' on thread '{1}' by {2}ms.",
                        current.Name, Thread.CurrentThread.ManagedThreadId, delay);
                }
            }

            // Only sleep the executing operation if a non-zero delay was chosen.
            if (delay > 0 && current != null)
            {
                var previousStatus = current.Status;
                current.Status = OperationStatus.Delayed;
                Thread.Sleep(delay);
                current.Status = previousStatus;
            }
        }

        /// <summary>
        /// Returns a controlled nondeterministic boolean choice.
        /// </summary>
        internal bool GetNondeterministicBooleanChoice(int maxValue, string callerName, string callerType) =>
            this.DefaultActorExecutionContext.GetNondeterministicBooleanChoice(maxValue, callerName, callerType);

        /// <summary>
        /// Returns the next nondeterministic boolean choice.
        /// </summary>
        internal bool GetNextNondeterministicBooleanChoice(int maxValue)
        {
            lock (this.SyncObject)
            {
                // Checks if the current operation is controlled by the runtime.
                this.GetExecutingOperation();

                // Checks if the scheduling steps bound has been reached.
                this.CheckIfSchedulingStepsBoundIsReached();

                if (this.Configuration.IsProgramStateHashingEnabled)
                {
                    // Update the current operation with the hashed program state.
                    this.ScheduledOperation.LastHashedProgramState = this.GetHashedProgramState();
                }

                if (!this.Scheduler.GetNextBooleanChoice(this.ScheduledOperation, maxValue, out bool choice))
                {
                    this.Detach(SchedulerDetachmentReason.BoundReached);
                }

                return choice;
            }
        }

        /// <summary>
        /// Returns a controlled nondeterministic integer choice.
        /// </summary>
        internal int GetNondeterministicIntegerChoice(int maxValue, string callerName, string callerType) =>
            this.DefaultActorExecutionContext.GetNondeterministicIntegerChoice(maxValue, callerName, callerType);

        /// <summary>
        /// Returns the next nondeterministic integer choice.
        /// </summary>
        internal int GetNextNondeterministicIntegerChoice(int maxValue)
        {
            lock (this.SyncObject)
            {
                // Checks if the current operation is controlled by the runtime.
                this.GetExecutingOperation();

                // Checks if the scheduling steps bound has been reached.
                this.CheckIfSchedulingStepsBoundIsReached();

                if (this.Configuration.IsProgramStateHashingEnabled)
                {
                    // Update the current operation with the hashed program state.
                    this.ScheduledOperation.LastHashedProgramState = this.GetHashedProgramState();
                }

                if (!this.Scheduler.GetNextIntegerChoice(this.ScheduledOperation, maxValue, out int choice))
                {
                    this.Detach(SchedulerDetachmentReason.BoundReached);
                }

                return choice;
            }
        }

        /// <summary>
        /// Returns a controlled nondeterministic delay for the specified operation.
        /// </summary>
        private int GetNondeterministicDelay(ControlledOperation op, int maxValue)
        {
            lock (this.SyncObject)
            {
                // Checks if the scheduling steps bound has been reached.
                this.CheckIfSchedulingStepsBoundIsReached();

                // Choose the next delay to inject.
                int maxDelay = maxValue > 0 ? (int)this.Configuration.TimeoutDelay : 1;
                if (!this.Scheduler.GetNextDelay(this.OperationMap.Values, op, maxDelay, out int next))
                {
                    this.Detach(SchedulerDetachmentReason.BoundReached);
                }

                return next;
            }
        }

        /// <summary>
        /// Registers the specified controlled operation.
        /// </summary>
        /// <param name="op">The operation to register.</param>
        internal void RegisterOperation(ControlledOperation op)
        {
            lock (this.SyncObject)
            {
                if (this.OperationMap.Count is 0)
                {
                    this.ScheduledOperation = op;
                }

#if NETSTANDARD2_0 || NETFRAMEWORK
                if (!this.OperationMap.ContainsKey(op.Id))
                {
                    this.OperationMap.Add(op.Id, op);
                }
#else
                this.OperationMap.TryAdd(op.Id, op);
#endif

                this.OperationGroups.Add(op.Group);
            }
        }

        /// <summary>
        /// Starts the execution of the specified controlled operation.
        /// </summary>
        /// <param name="op">The operation to start executing.</param>
        /// <remarks>
        /// This method performs a handshake with <see cref="WaitOperationStart"/>.
        /// </remarks>
        private void StartOperation(ControlledOperation op)
        {
            lock (this.SyncObject)
            {
                IO.Debug.WriteLine("<Coyote> Starting operation '{0}' on thread '{1}'.",
                    op.Name, Thread.CurrentThread.ManagedThreadId);
                op.Status = OperationStatus.Enabled;
                if (this.SchedulingPolicy is SchedulingPolicy.Systematic)
                {
                    SyncMonitor.PulseAll(this.SyncObject);
                    this.PauseOperation(op);
                }
            }
        }

        /// <summary>
        /// Waits for the specified controlled operation to start executing.
        /// </summary>
        /// <param name="op">The operation to wait.</param>
        /// <remarks>
        /// This method performs a handshake with <see cref="StartOperation"/>.
        /// </remarks>
        private void WaitOperationStart(ControlledOperation op)
        {
            lock (this.SyncObject)
            {
                if (this.SchedulingPolicy is SchedulingPolicy.Systematic && this.OperationMap.Count > 1)
                {
                    while (op.Status != OperationStatus.Enabled && this.IsAttached)
                    {
                        SyncMonitor.Wait(this.SyncObject);
                    }
                }
            }
        }

        /// <summary>
        /// Pauses the execution of the specified operation.
        /// </summary>
        /// <remarks>
        /// It is assumed that this method runs in the scope of a 'lock(this.SyncObject)' statement.
        /// </remarks>
        private void PauseOperation(ControlledOperation op)
        {
            if (op.Status is OperationStatus.Completed)
            {
                // The operation is completed, so no need to wait.
                return;
            }

            while (op != this.ScheduledOperation && this.IsAttached)
            {
                IO.Debug.WriteLine("<Coyote> Sleeping operation '{0}' on thread '{1}'.",
                    op.Name, Thread.CurrentThread.ManagedThreadId);
                SyncMonitor.Wait(this.SyncObject);
                IO.Debug.WriteLine("<Coyote> Waking up operation '{0}' on thread '{1}'.",
                    op.Name, Thread.CurrentThread.ManagedThreadId);
            }
        }

        /// <summary>
        /// Completes the specified operation.
        /// </summary>
        private void CompleteOperation(ControlledOperation op)
        {
            lock (this.SyncObject)
            {
                IO.Debug.WriteLine("<Coyote> Completed operation '{0}' on thread '{1}'.",
                    op.Name, Thread.CurrentThread.ManagedThreadId);
                op.Status = OperationStatus.Completed;
            }
        }

        /// <summary>
        /// Tries to enable any operations that have their dependencies satisfied. It returns
        /// true if there is at least one operation enabled, else false.
        /// </summary>
        /// <remarks>
        /// It is assumed that this method runs in the scope of a 'lock(this.SyncObject)' statement.
        /// </remarks>
        private bool TryEnableOperationsWithSatisfiedDependencies(ControlledOperation current)
        {
            IO.Debug.WriteLine("<Coyote> Trying to enable any operation with satisfied dependencies.");

            Stopwatch elapsedDelay = null;
            if (this.IsUncontrolledConcurrencyDetected &&
                this.Configuration.IsPartiallyControlledConcurrencyEnabled)
            {
                elapsedDelay = new Stopwatch();
                elapsedDelay.Start();
            }

            int attempt = 0;
            uint enabledOpsCount = 0;
            while (true)
            {
                // Cache the count of enabled operations from the previous attempt.
                uint previousEnabledOpsCount = enabledOpsCount;
                enabledOpsCount = 0;

                uint statusChanges = 0;
                bool isRootDependencyUnresolved = false;
                bool isAnyDependencyUnresolved = false;
                foreach (var op in this.OperationMap.Values)
                {
                    var previousStatus = op.Status;
                    if (previousStatus != OperationStatus.None &&
                        previousStatus != OperationStatus.Enabled &&
                        previousStatus != OperationStatus.Completed)
                    {
                        this.TryEnableOperation(op);
                        if (previousStatus == op.Status)
                        {
                            IO.Debug.WriteLine("<Coyote> Operation '{0}' has status '{1}'.", op.Id, op.Status);
                            if (op.IsBlocked && op.IsAnyDependencyUncontrolled)
                            {
                                if (op.IsRoot)
                                {
                                    isRootDependencyUnresolved = true;
                                }
                                else
                                {
                                    isAnyDependencyUnresolved = true;
                                }
                            }
                        }
                        else
                        {
                            IO.Debug.WriteLine("<Coyote> Operation '{0}' changed status from '{1}' to '{2}'.",
                                op.Id, previousStatus, op.Status);
                            statusChanges++;
                        }
                    }

                    if (op.Status is OperationStatus.Enabled)
                    {
                        enabledOpsCount++;
                    }
                }

                // Heuristics for handling a partially controlled execution.
                if (this.IsUncontrolledConcurrencyDetected &&
                    this.Configuration.IsPartiallyControlledConcurrencyEnabled)
                {
                    // Compute the delta of enabled operations from the previous attempt.
                    uint enabledOpsDelta = attempt is 0 ? 0 : enabledOpsCount - previousEnabledOpsCount;

                    // This value is true if the current operation just completed and has uncontrolled source.
                    bool isSourceUnresolved = current.Status is OperationStatus.Completed && current.IsSourceUncontrolled;

                    // We consider the concurrency to be unresolved if there were no new enabled operations
                    // or status changes in this attempt, and one of the following cases holds:
                    // - If there are no enabled operations, then the concurrency is unresolved if
                    //   the current operation was just completed and has uncontrolled source, or
                    //   if there are any unresolved dependencies.
                    // - If there are enabled operations, then the concurrency is unresolved if
                    //   there are any (non-root) unresolved dependencies.
                    bool isNoEnabledOpsCaseResolved = enabledOpsCount is 0 &&
                        (isSourceUnresolved || isAnyDependencyUnresolved || isRootDependencyUnresolved);
                    bool isSomeEnabledOpsCaseResolved = enabledOpsCount > 0 && isAnyDependencyUnresolved;
                    bool isConcurrencyUnresolved = enabledOpsDelta is 0 && statusChanges is 0 &&
                        (isNoEnabledOpsCaseResolved || isSomeEnabledOpsCaseResolved);

                    // Retry if there is unresolved concurrency and any attempts left, or if there are no enabled
                    // operations and the accumulated delay is less than the specified deadlock timeout limit.
                    if ((++attempt < 5 && isConcurrencyUnresolved) ||
                        (enabledOpsCount is 0 && elapsedDelay.ElapsedMilliseconds < this.Configuration.DeadlockTimeout))
                    {
                        // Implement a simple retry logic to try resolve uncontrolled concurrency.
                        IO.Debug.WriteLine(
                            "<Coyote> Pausing controlled thread '{0}' to try resolve uncontrolled concurrency.",
                            Thread.CurrentThread.ManagedThreadId);
                        // Necessary until we have a better synchronization mechanism to give
                        // more chance to another thread to resolve uncontrolled concurrency.
                        SyncMonitor.Wait(this.SyncObject, (int)this.Configuration.UncontrolledConcurrencyTimeout);
                        Thread.Yield();
                        continue;
                    }
                }

                break;
            }

            IO.Debug.WriteLine("<Coyote> There are {0} enabled operations.", enabledOpsCount);
            this.MaxConcurrencyDegree = Math.Max(this.MaxConcurrencyDegree, enabledOpsCount);
            elapsedDelay?.Stop();
            return enabledOpsCount > 0;
        }

        /// <summary>
        /// Tries to enable the specified operation, if its dependencies have been satisfied.
        /// </summary>
        /// <remarks>
        /// It is assumed that this method runs in the scope of a 'lock (this.SyncObject)' statement.
        /// </remarks>
        private bool TryEnableOperation(ControlledOperation op)
        {
            if (op.Status is OperationStatus.Delayed && op is DelayOperation delayedOp)
            {
                if (delayedOp.Delay > 0)
                {
                    delayedOp.Delay--;
                }

                // The operation is delayed, so it is enabled either if the delay completes
                // or if no other operation is enabled.
                if (delayedOp.Delay is 0 ||
                    !this.OperationMap.Any(kvp => kvp.Value.Status is OperationStatus.Enabled))
                {
                    delayedOp.Delay = 0;
                    delayedOp.Status = OperationStatus.Enabled;
                    return true;
                }

                return false;
            }

            // If this is the root operation, then only try enable it if all actor operations (if any) are
            // completed. This is required because in tests that include actors, actors can execute without
            // the main task explicitly waiting for them to terminate or reach quiescence. Otherwise, if the
            // root operation was enabled, the test can terminate early.
            if (op.IsRoot && this.OperationMap.Any(
                kvp => kvp.Value is ActorOperation && kvp.Value.Status != OperationStatus.Completed))
            {
                return false;
            }

            // If the operation is blocked on one or more tasks, then check if the tasks have completed.
            if ((op.Status is OperationStatus.BlockedOnWaitAll &&
                op.Dependencies.All(dependency => dependency is Task task && task.IsCompleted)) ||
                (op.Status is OperationStatus.BlockedOnWaitAny &&
                op.Dependencies.Any(dependency => dependency is Task task && task.IsCompleted)))
            {
                op.Unblock();
                return true;
            }

            return false;
        }

        /// <summary>
        /// Pauses the scheduled controlled operation until either the uncontrolled task completes,
        /// it tries to invoke an uncontrolled scheduling point, or the timeout expires.
        /// </summary>
        /// <remarks>
        /// It is assumed that this method runs in the scope of a 'lock(this.SyncObject)' statement.
        /// </remarks>
        private void TryPauseAndResolveUncontrolledTask(Task task)
        {
            if (this.IsThreadControlled(Thread.CurrentThread))
            {
                // A scheduling point from an uncontrolled thread has not been postponed yet, so pause the execution
                // of the current operation to try give time to the uncontrolled concurrency to be resolved.
                if (this.LastPostponedSchedulingPoint is null)
                {
                    IO.Debug.WriteLine(
                        "<Coyote> Pausing controlled thread '{0}' to try resolve uncontrolled concurrency.",
                        Thread.CurrentThread.ManagedThreadId);
                    int attempt = 0;
                    int delay = (int)this.Configuration.UncontrolledConcurrencyTimeout;
                    while (attempt++ < 10 && !task.IsCompleted)
                    {
                        // Necessary until we have a better synchronization mechanism to give
                        // more chance to another thread to resolve uncontrolled concurrency.
                        SyncMonitor.Wait(this.SyncObject, delay);
                        Thread.Yield();
                        if (this.LastPostponedSchedulingPoint.HasValue)
                        {
                            // A scheduling point from an uncontrolled thread has been postponed,
                            // so stop trying to resolve the uncontrolled concurrency.
                            break;
                        }
                    }
                }

                if (this.LastPostponedSchedulingPoint.HasValue)
                {
                    IO.Debug.WriteLine(
                        "<Coyote> Resuming controlled thread '{0}' with uncontrolled concurrency resolved.",
                        Thread.CurrentThread.ManagedThreadId);
                    this.ScheduleNextOperation(this.LastPostponedSchedulingPoint.Value, isSuppressible: false);
                }
            }
        }

        /// <summary>
        /// Returns the currently executing <see cref="ControlledOperation"/>,
        /// or null if no such operation is executing.
        /// </summary>
#if !DEBUG
        [DebuggerStepThrough]
#endif
        internal ControlledOperation GetExecutingOperation()
        {
            lock (this.SyncObject)
            {
                var op = ExecutingOperation.Value;
                if (op is null)
                {
                    this.NotifyUncontrolledCurrentThread();
                }

                return op;
            }
        }

        /// <summary>
        /// Returns the currently executing <see cref="ControlledOperation"/> of the
        /// specified type, or null if no such operation is executing.
        /// </summary>
#if !DEBUG
        [DebuggerStepThrough]
#endif
        internal TControlledOperation GetExecutingOperation<TControlledOperation>()
            where TControlledOperation : ControlledOperation
        {
            lock (this.SyncObject)
            {
                var op = ExecutingOperation.Value;
                if (op is null)
                {
                    this.NotifyUncontrolledCurrentThread();
                }

                return op is TControlledOperation expected ? expected : default;
            }
        }

        /// <summary>
        /// Returns the <see cref="ControlledOperation"/> associated with the specified
        /// operation id, or null if no such operation exists.
        /// </summary>
        internal ControlledOperation GetOperationWithId(ulong operationId)
        {
            lock (this.SyncObject)
            {
                this.OperationMap.TryGetValue(operationId, out ControlledOperation op);
                return op;
            }
        }

        /// <summary>
        /// Returns the <see cref="ControlledOperation"/> of the specified type that is associated
        /// with the specified operation id, or null if no such operation exists.
        /// </summary>
        internal TControlledOperation GetOperationWithId<TControlledOperation>(ulong operationId)
            where TControlledOperation : ControlledOperation
        {
            lock (this.SyncObject)
            {
                if (this.OperationMap.TryGetValue(operationId, out ControlledOperation op) &&
                    op is TControlledOperation expected)
                {
                    return expected;
                }
            }

            return default;
        }

        /// <summary>
        /// Returns all registered operations.
        /// </summary>
        /// <remarks>
        /// This operation is thread safe because the systematic testing
        /// runtime serializes the execution.
        /// </remarks>
        private IEnumerable<ControlledOperation> GetRegisteredOperations()
        {
            lock (this.SyncObject)
            {
                return this.OperationMap.Values;
            }
        }

        /// <summary>
        /// Returns the next available unique operation id.
        /// </summary>
        /// <returns>Value representing the next available unique operation id.</returns>
        internal ulong GetNextOperationId() =>
            // Atomically increments and safely wraps the value into an unsigned long.
            (ulong)Interlocked.Increment(ref this.OperationIdCounter) - 1;

        /// <summary>
        /// Returns the current hashed state of the execution.
        /// </summary>
        /// <remarks>
        /// The hash is updated in each execution step.
        /// </remarks>
        [DebuggerStepThrough]
        private int GetHashedProgramState()
        {
            unchecked
            {
                int hash = 19;
                foreach (var operation in this.GetRegisteredOperations().OrderBy(op => op.Id))
                {
                    if (operation is ActorOperation actorOperation)
                    {
                        int operationHash = 31 + actorOperation.Actor.GetHashedState(this.SchedulingPolicy);
                        operationHash = (operationHash * 31) + actorOperation.LastSchedulingPoint.GetHashCode();
                        hash *= operationHash;
                    }
                    else
                    {
                        hash *= 31 + operation.LastSchedulingPoint.GetHashCode();
                    }
                }

                hash = (hash * 31) + this.SpecificationEngine.GetHashedMonitorState();
                return hash;
            }
        }

        /// <summary>
        /// Checks if the scheduling steps bound has been reached. If yes,
        /// it stops the scheduler and kills all enabled machines.
        /// </summary>
#if !DEBUG
        [DebuggerHidden]
#endif
        private void CheckIfSchedulingStepsBoundIsReached()
        {
            if (this.Scheduler.IsMaxStepsReached)
            {
                string message = $"Scheduling steps bound of {this.Scheduler.StepCount} reached.";
                if (this.Configuration.ConsiderDepthBoundHitAsBug)
                {
                    this.NotifyAssertionFailure(message);
                }
                else
                {
                    IO.Debug.WriteLine($"<Coyote> {message}");
                    this.Detach(SchedulerDetachmentReason.BoundReached);
                }
            }
        }

        /// <summary>
        /// Registers a new specification monitor of the specified <see cref="Type"/>.
        /// </summary>
        internal void RegisterMonitor<T>()
            where T : Specifications.Monitor => this.DefaultActorExecutionContext.RegisterMonitor<T>();

        /// <summary>
        /// Invokes the specified monitor with the specified <see cref="Event"/>.
        /// </summary>
        internal void Monitor<T>(Event e)
            where T : Specifications.Monitor => this.DefaultActorExecutionContext.Monitor<T>(e);

        /// <summary>
        /// Checks if the assertion holds, and if not, throws an exception.
        /// </summary>
        internal void Assert(bool predicate) => this.SpecificationEngine.Assert(predicate);

        /// <summary>
        /// Checks if the assertion holds, and if not, throws an exception.
        /// </summary>
        internal void Assert(bool predicate, string s, object arg0) => this.SpecificationEngine.Assert(predicate, s, arg0);

        /// <summary>
        /// Checks if the assertion holds, and if not, throws an exception.
        /// </summary>
        internal void Assert(bool predicate, string s, object arg0, object arg1) =>
            this.SpecificationEngine.Assert(predicate, s, arg0, arg1);

        /// <summary>
        /// Checks if the assertion holds, and if not, throws an exception.
        /// </summary>
        internal void Assert(bool predicate, string s, object arg0, object arg1, object arg2) =>
            this.SpecificationEngine.Assert(predicate, s, arg0, arg1, arg2);

        /// <summary>
        /// Checks if the assertion holds, and if not, throws an exception.
        /// </summary>
        internal void Assert(bool predicate, string s, params object[] args) => this.SpecificationEngine.Assert(predicate, s, args);

        /// <summary>
        /// Creates a liveness monitor that checks if the specified task eventually completes execution successfully.
        /// </summary>
#if !DEBUG
        [DebuggerStepThrough]
#endif
        internal void MonitorTaskCompletion(Task task) => this.SpecificationEngine.MonitorTaskCompletion(task);

        /// <summary>
        /// Returns true if the specified thread is controlled, else false.
        /// </summary>
        private bool IsThreadControlled(Thread thread)
        {
            string name = thread?.Name;
            return name != null && this.ControlledThreads.ContainsKey(name);
        }

        /// <summary>
        /// Returns true if the specified task is uncontrolled, else false.
        /// </summary>
        internal bool IsTaskUncontrolled(Task task) =>
            task != null && !task.IsCompleted && !this.ControlledTasks.ContainsKey(task);

        /// <summary>
        /// Checks if the task returned from the specified method is uncontrolled.
        /// </summary>
#if !DEBUG
        [DebuggerHidden]
#endif
        internal void CheckIfReturnedTaskIsUncontrolled(Task task, string methodName)
        {
            if (this.IsTaskUncontrolled(task))
            {
                this.NotifyUncontrolledTaskReturned(task, methodName);
            }
        }

        /// <summary>
        /// Checks if the execution has deadlocked. This happens when there are no more enabled operations,
        /// but there is one or more blocked operations that are waiting some resource to complete.
        /// </summary>
#if !DEBUG
        [DebuggerHidden]
#endif
        private void CheckIfExecutionHasDeadlocked(IEnumerable<ControlledOperation> ops)
        {
            var blockedOnReceiveOperations = ops.Where(op => op.Status is OperationStatus.BlockedOnReceive).ToList();
            var blockedOnWaitOperations = ops.Where(op => op.Status is OperationStatus.BlockedOnWaitAll ||
                op.Status is OperationStatus.BlockedOnWaitAny).ToList();
            var blockedOnResources = ops.Where(op => op.Status is OperationStatus.BlockedOnResource).ToList();

            var totalCount = blockedOnReceiveOperations.Count + blockedOnWaitOperations.Count + blockedOnResources.Count;
            if (totalCount is 0)
            {
                return;
            }

            // To simplify the error message, remove the root operation, unless it is the only one that is blocked.
            if (totalCount > 1)
            {
                blockedOnReceiveOperations.RemoveAll(op => op.IsRoot);
                blockedOnWaitOperations.RemoveAll(op => op.IsRoot);
                blockedOnResources.RemoveAll(op => op.IsRoot);
            }

            StringBuilder msg;
            if (this.IsUncontrolledConcurrencyDetected)
            {
                msg = new StringBuilder("Potential deadlock detected.");
            }
            else
            {
                msg = new StringBuilder("Deadlock detected.");
            }

            if (blockedOnReceiveOperations.Count > 0)
            {
                for (int idx = 0; idx < blockedOnReceiveOperations.Count; idx++)
                {
                    msg.Append(string.Format(CultureInfo.InvariantCulture, " {0}", blockedOnReceiveOperations[idx].Name));
                    if (idx == blockedOnReceiveOperations.Count - 2)
                    {
                        msg.Append(" and");
                    }
                    else if (idx < blockedOnReceiveOperations.Count - 1)
                    {
                        msg.Append(',');
                    }
                }

                msg.Append(blockedOnReceiveOperations.Count is 1 ? " is " : " are ");
                msg.Append("waiting to receive an event, but no other controlled operations are enabled.");
            }

            if (blockedOnWaitOperations.Count > 0)
            {
                for (int idx = 0; idx < blockedOnWaitOperations.Count; idx++)
                {
                    msg.Append(string.Format(CultureInfo.InvariantCulture, " {0}", blockedOnWaitOperations[idx].Name));
                    if (idx == blockedOnWaitOperations.Count - 2)
                    {
                        msg.Append(" and");
                    }
                    else if (idx < blockedOnWaitOperations.Count - 1)
                    {
                        msg.Append(',');
                    }
                }

                msg.Append(blockedOnWaitOperations.Count is 1 ? " is " : " are ");
                msg.Append("waiting for a task to complete, but no other controlled operations are enabled.");
            }

            if (blockedOnResources.Count > 0)
            {
                for (int idx = 0; idx < blockedOnResources.Count; idx++)
                {
                    msg.Append(string.Format(CultureInfo.InvariantCulture, " {0}", blockedOnResources[idx].Name));
                    if (idx == blockedOnResources.Count - 2)
                    {
                        msg.Append(" and");
                    }
                    else if (idx < blockedOnResources.Count - 1)
                    {
                        msg.Append(',');
                    }
                }

                msg.Append(blockedOnResources.Count is 1 ? " is " : " are ");
                msg.Append("waiting to acquire a resource that is already acquired, ");
                msg.Append("but no other controlled operations are enabled.");
            }

            if (this.IsUncontrolledConcurrencyDetected)
            {
                msg.Append(" Due to the presence of uncontrolled concurrency in the test, ");
                msg.Append("Coyote cannot accurately determine if this is a real deadlock or not.");
                if (!this.Configuration.ReportPotentialDeadlocksAsBugs)
                {
                    this.Logger.WriteLine($"<TestLog> {msg}");
                    this.Detach(SchedulerDetachmentReason.Deadlocked);
                }

                msg.Append(" If you believe that this is not a real deadlock, you can disable reporting ");
                msg.Append("potential deadlocks as bugs by setting '--skip-potential-deadlocks' or ");
                msg.Append("'Configuration.WithPotentialDeadlocksReportedAsBugs(false)'.");
            }

            this.NotifyAssertionFailure(msg.ToString());
        }

        /// <summary>
        /// Checks if the execution has deadlocked. This checks occurs periodically.
        /// </summary>
        private void CheckIfExecutionHasDeadlocked(object state)
        {
            lock (this.SyncObject)
            {
                if (!this.IsAttached)
                {
                    return;
                }

                SchedulingActivityInfo info = state as SchedulingActivityInfo;
                if (info.StepCount == this.Scheduler.StepCount)
                {
                    string msg = "Potential deadlock detected. Due to the concurrency fuzzing heuristics, " +
                        "Coyote cannot accurately determine if this is a real deadlock or not. If you believe " +
                        "that this is not a real deadlock, you can increase the dealock detection timeout by " +
                        "setting '--deadlock-timeout N' or 'Configuration.WithDeadlockTimeout(N)'.";
                    if (this.Configuration.ReportPotentialDeadlocksAsBugs)
                    {
                        msg += " Alternatively, you can disable reporting potential deadlocks as bugs by setting " +
                        "'--skip-potential-deadlocks' or 'Configuration.WithPotentialDeadlocksReportedAsBugs(false)'.";
                        this.NotifyAssertionFailure(msg);
                    }
                    else
                    {
                        this.Logger.WriteLine($"<TestLog> {msg}");
                        this.Detach(SchedulerDetachmentReason.Deadlocked);
                    }
                }
                else
                {
                    info.StepCount = this.Scheduler.StepCount;

                    try
                    {
                        // Start the next timeout period.
                        this.DeadlockMonitor.Change(TimeSpan.FromMilliseconds(this.Configuration.DeadlockTimeout),
                            Timeout.InfiniteTimeSpan);
                    }
                    catch (ObjectDisposedException)
                    {
                        // Benign race condition while disposing the timer.
                    }
                }
            }
        }

        /// <summary>
        /// Checks for liveness errors at test termination.
        /// </summary>
        /// <remarks>
        /// The liveness check only happens if no safety errors have been found, and all controlled
        /// operations have completed to ensure that any found liveness bug is not a false positive.
        /// </remarks>
        private void CheckLivenessErrorsAtTermination()
        {
            if (!this.IsBugFound && this.OperationMap.All(kvp => kvp.Value.Status is OperationStatus.Completed))
            {
                this.SpecificationEngine.CheckLivenessErrors();
            }
        }

        /// <summary>
        /// Notify that an exception was not handled.
        /// </summary>
        internal void NotifyUnhandledException(Exception ex, string message)
        {
            lock (this.SyncObject)
            {
                if (!this.IsAttached)
                {
                    return;
                }

                if (this.UnhandledException is null)
                {
                    this.UnhandledException = ex;
                }

                this.NotifyAssertionFailure(message);
            }
        }

        /// <summary>
        /// Notify that an assertion has failed.
        /// </summary>
#if !DEBUG
        [DebuggerHidden]
#endif
        internal void NotifyAssertionFailure(string text)
        {
            lock (this.SyncObject)
            {
                if (!this.IsAttached)
                {
                    return;
                }

                if (!this.IsBugFound)
                {
                    this.BugReport = text;
                    this.LogWriter.LogAssertionFailure($"<ErrorLog> {text}");
                    this.RaiseOnFailureEvent(new AssertionFailureException(text));

                    this.IsBugFound = true;
                    if (this.Configuration.AttachDebugger)
                    {
                        Debugger.Break();
                    }
                }

                this.Detach(SchedulerDetachmentReason.BugFound);
            }
        }

        /// <summary>
        /// Notify that the currently executing thread is uncontrolled.
        /// </summary>
        private void NotifyUncontrolledCurrentThread()
        {
            if (this.SchedulingPolicy is SchedulingPolicy.Systematic)
            {
                // TODO: figure out if there is a way to get more information about the creator of the
                // uncontrolled thread to ease the user debugging experience.
                // Report the invalid operation and then throw it to fail the current thread. This will
                // most likely crash the program, but we try to fail as cleanly and fast as possible.
                string message = $"Executing thread '{Thread.CurrentThread.ManagedThreadId}' is not intercepted and " +
                    "controlled during testing, so it can interfere with the ability to reproduce bug traces.";
                if (this.Configuration.IsPartiallyControlledConcurrencyEnabled)
                {
                    this.Logger.WriteLine($"<TestLog> {message}");
                    this.IsUncontrolledConcurrencyDetected = true;
                }
                else if (this.Configuration.IsConcurrencyFuzzingFallbackEnabled)
                {
                    this.Logger.WriteLine($"<TestLog> {message}");
                    this.IsUncontrolledConcurrencyDetected = true;
                    this.Detach(SchedulerDetachmentReason.ConcurrencyUncontrolled);
                }
                else
                {
                    this.NotifyAssertionFailure(FormatUncontrolledConcurrencyExceptionMessage(message, 3));
                }
            }
        }

        /// <summary>
        /// Notify that an uncontrolled task is being waited.
        /// </summary>
        private void NotifyUncontrolledTaskWait(Task task)
        {
            lock (this.SyncObject)
            {
                if (this.SchedulingPolicy is SchedulingPolicy.Systematic)
                {
                    // TODO: figure out if there is a way to get more information about the creator of the
                    // uncontrolled task to ease the user debugging experience.
                    // Report the invalid operation and then throw it to fail the current thread. This will
                    // most likely crash the program, but we try to fail as cleanly and fast as possible.
                    string message = $"Waiting task '{task.Id}' that is not intercepted and controlled during " +
                        "testing, so it can interfere with the ability to reproduce bug traces.";
                    if (this.Configuration.IsPartiallyControlledConcurrencyEnabled)
                    {
                        this.Logger.WriteLine($"<TestLog> {message}");
                        this.IsUncontrolledConcurrencyDetected = true;
                        if (this.UncontrolledTasks.Add(task))
                        {
                            this.TryPauseAndResolveUncontrolledTask(task);
                        }
                    }
                    else if (this.Configuration.IsConcurrencyFuzzingFallbackEnabled)
                    {
                        this.Logger.WriteLine($"<TestLog> {message}");
                        this.IsUncontrolledConcurrencyDetected = true;
                        this.Detach(SchedulerDetachmentReason.ConcurrencyUncontrolled);
                    }
                    else
                    {
                        this.NotifyAssertionFailure(FormatUncontrolledConcurrencyExceptionMessage(message, 3));
                    }
                }
            }
        }

        /// <summary>
        /// Notify that an uncontrolled task was returned.
        /// </summary>
        private void NotifyUncontrolledTaskReturned(Task task, string methodName)
        {
            lock (this.SyncObject)
            {
                if (this.SchedulingPolicy != SchedulingPolicy.None)
                {
                    this.UncontrolledInvocations.Add(methodName);
                }

                if (this.SchedulingPolicy is SchedulingPolicy.Systematic)
                {
                    string message = $"Invoking '{methodName}' returned task '{task.Id}' that is not intercepted and " +
                        "controlled during testing, so it can interfere with the ability to reproduce bug traces.";
                    if (this.Configuration.IsPartiallyControlledConcurrencyEnabled)
                    {
                        this.Logger.WriteLine($"<TestLog> {message}");
                        this.IsUncontrolledConcurrencyDetected = true;
                        if (this.UncontrolledTasks.Add(task))
                        {
                            this.TryPauseAndResolveUncontrolledTask(task);
                        }
                    }
                    else if (this.Configuration.IsConcurrencyFuzzingFallbackEnabled)
                    {
                        this.Logger.WriteLine($"<TestLog> {message}");
                        this.IsUncontrolledConcurrencyDetected = true;
                        this.Detach(SchedulerDetachmentReason.ConcurrencyUncontrolled);
                    }
                    else
                    {
                        this.NotifyAssertionFailure(FormatUncontrolledConcurrencyExceptionMessage(message, 4, methodName));
                    }
                }
            }
        }

        /// <summary>
        /// Notify that an uncontrolled invocation was detected.
        /// </summary>
        internal void NotifyUncontrolledInvocation(string methodName)
        {
            lock (this.SyncObject)
            {
                if (this.SchedulingPolicy != SchedulingPolicy.None)
                {
                    this.UncontrolledInvocations.Add(methodName);
                }

                if (this.SchedulingPolicy is SchedulingPolicy.Systematic)
                {
                    string message = $"Invoking '{methodName}' is not intercepted and controlled during " +
                        "testing, so it can interfere with the ability to reproduce bug traces.";
                    if (this.Configuration.IsPartiallyControlledConcurrencyEnabled)
                    {
                        this.Logger.WriteLine($"<TestLog> {message}");
                        this.IsUncontrolledConcurrencyDetected = true;
                    }
                    else if (this.Configuration.IsConcurrencyFuzzingFallbackEnabled)
                    {
                        this.Logger.WriteLine($"<TestLog> {message}");
                        this.IsUncontrolledConcurrencyDetected = true;
                        this.Detach(SchedulerDetachmentReason.ConcurrencyUncontrolled);
                    }
                    else
                    {
                        this.NotifyAssertionFailure(FormatUncontrolledConcurrencyExceptionMessage(message, 3, methodName));
                    }
                }
            }
        }

        /// <summary>
        /// Formats the message of the uncontrolled concurrency exception.
        /// </summary>
        private static string FormatUncontrolledConcurrencyExceptionMessage(string message,
            int skipStackFrames, string methodName = default)
        {
            var mockMessage = methodName is null ? string.Empty : $" either replace or mock '{methodName}', or";
            return $"{message} As a workaround, you can{mockMessage} use the '--no-repro' command line option " +
                "(or the 'Configuration.WithNoBugTraceRepro()' method) to ignore this error by disabling bug " +
                $"trace repro. Learn more at http://aka.ms/coyote-no-repro.\n{new StackTrace(skipStackFrames)}";
        }

        /// <summary>
        /// Processes an unhandled exception in the specified controlled operation.
        /// </summary>
        internal void ProcessUnhandledExceptionInOperation(ControlledOperation op, Exception exception)
        {
            // Complete the failed operation. This is required so that the operation
            // does not throw if it detaches.
            op.Status = OperationStatus.Completed;
            if (exception.GetBaseException() is ThreadInterruptedException)
            {
                // Ignore this exception, its thrown by the runtime.
                IO.Debug.WriteLine("<Coyote> Controlled thread '{0}' executing operation '{1}' was interrupted.",
                    Thread.CurrentThread.ManagedThreadId, op.Name);
            }
            else
            {
                string message;
                string trace = FormatExceptionStackTrace(exception);
                if (op is ActorOperation actorOp)
                {
                    message = string.Format(CultureInfo.InvariantCulture,
                        $"Unhandled exception in actor '{actorOp.Name}'. {trace}");
                }
                else
                {
                    message = $"Unhandled exception. {trace}";
                }

                // Report the unhandled exception.
                this.NotifyUnhandledException(exception, message);
            }
        }

        /// <summary>
        /// Formats the stack trace of the specified exception.
        /// </summary>
        private static string FormatExceptionStackTrace(Exception exception)
        {
            string[] lines = exception.ToString().Split(new[] { Environment.NewLine }, StringSplitOptions.None);
            for (int i = 0; i < lines.Length; i++)
            {
                if (lines[i].StartsWith("   at Microsoft.Coyote.Rewriting", StringComparison.Ordinal))
                {
                    lines[i] = string.Empty;
                }
            }

            return string.Join(Environment.NewLine, lines.Where(line => !string.IsNullOrEmpty(line)));
        }

        /// <summary>
        /// Raises the <see cref="OnFailure"/> event with the specified <see cref="Exception"/>.
        /// </summary>
        internal void RaiseOnFailureEvent(Exception exception)
        {
            if (this.Configuration.AttachDebugger)
            {
                Debugger.Break();
                this.Configuration.AttachDebugger = false;
            }

            this.OnFailure?.Invoke(exception);
        }

        /// <summary>
        /// Populates the specified test report.
        /// </summary>
        internal void PopulateTestReport(ITestReport report)
        {
            lock (this.SyncObject)
            {
                report.SetSchedulingStatistics(this.IsBugFound, this.BugReport, this.OperationMap.Count,
                    (int)this.MaxConcurrencyDegree, this.Scheduler.StepCount, this.Scheduler.IsMaxStepsReached,
                    this.Scheduler.IsScheduleFair);
                if (this.IsBugFound)
                {
                    report.SetUnhandledException(this.UnhandledException);
                }

                report.SetUncontrolledInvocations(this.UncontrolledInvocations);
            }
        }

        /// <summary>
        /// Sets up the context of the executing controlled thread, allowing future retrieval
        /// of runtime related data from the same thread, as well as across threads that share
        /// the same asynchronous control flow.
        /// </summary>
        private void SetCurrentExecutionContext(ControlledOperation op)
        {
            ThreadLocalRuntime.Value = this;
            AsyncLocalRuntime.Value = this;
            this.SetControlledSynchronizationContext();

            // Assign the specified controlled operation to the executing thread, and
            // associate the operation group, if any, with the current context.
            ExecutingOperation.Value = op;
            OperationGroup.SetCurrent(op.Group);
        }

        /// <summary>
        /// Removes any runtime related data from the context of the executing controlled thread.
        /// </summary>
        private static void CleanCurrentExecutionContext()
        {
            ExecutingOperation.Value = null;
            AsyncLocalRuntime.Value = null;
            ThreadLocalRuntime.Value = null;
            OperationGroup.RemoveFromContext();
        }

        /// <summary>
        /// Sets the synchronization context to the controlled synchronization context.
        /// </summary>
        private void SetControlledSynchronizationContext() =>
            SynchronizationContext.SetSynchronizationContext(this.SyncContext);

        /// <summary>
        /// Forces the scheduler to terminate.
        /// </summary>
        public void ForceStop() => this.IsRunning = false;

        /// <summary>
        /// Detaches the scheduler and interrupts all controlled operations.
        /// </summary>
        private void Detach(SchedulerDetachmentReason reason)
        {
            if (!this.IsAttached)
            {
                return;
            }

            try
            {
                if (reason is SchedulerDetachmentReason.PathExplored)
                {
                    this.Logger.WriteLine("<TestLog> Exploration finished [reached the end of the test method].");
                }
                else if (reason is SchedulerDetachmentReason.BoundReached)
                {
                    this.Logger.WriteLine("<TestLog> Exploration finished [reached the given bound].");
                }
                else if (reason is SchedulerDetachmentReason.Deadlocked)
                {
                    this.Logger.WriteLine("<TestLog> Exploration finished [detected a potential deadlock].");
                }
                else if (reason is SchedulerDetachmentReason.ConcurrencyUncontrolled)
                {
                    this.Logger.WriteLine("<TestLog> Exploration finished [detected uncontrolled concurrency].");
                }
                else if (reason is SchedulerDetachmentReason.BugFound)
                {
                    this.Logger.WriteLine("<TestLog> Exploration finished [found a bug using the '{0}' strategy].",
                        this.Configuration.SchedulingStrategy);
                }

                this.IsAttached = false;

                // Complete any remaining operations at the end of the schedule.
                foreach (var op in this.OperationMap.Values)
                {
                    if (op.Status != OperationStatus.Completed)
                    {
                        op.Status = OperationStatus.Completed;

                        // Interrupt the thread executing this operation.
                        if (op == ExecutingOperation.Value)
                        {
                            throw new ThreadInterruptedException();
                        }
                        else if (this.ThreadPool.TryGetValue(op.Id, out Thread thread))
                        {
                            thread.Interrupt();
                        }
                    }
                }
            }
            finally
            {
                // Check if the completion source is completed, else set its result.
                if (!this.CompletionSource.Task.IsCompleted)
                {
                    this.IsRunning = false;
                    this.CompletionSource.SetResult(true);
                }
            }
        }

        /// <summary>
        /// Disposes runtime resources.
        /// </summary>
        private void Dispose(bool disposing)
        {
            if (disposing)
            {
                RuntimeProvider.Deregister(this.Id);

                foreach (var group in this.OperationGroups)
                {
                    group.Dispose();
                }

                this.ThreadPool.Clear();
                this.OperationMap.Clear();
                this.OperationGroups.Clear();
                this.ControlledThreads.Clear();
                this.ControlledTasks.Clear();
                this.UncontrolledTasks.Clear();
                this.UncontrolledInvocations.Clear();

                this.DefaultActorExecutionContext.Dispose();
                this.ControlledTaskScheduler.Dispose();
                this.SyncContext.Dispose();
                this.SpecificationEngine.Dispose();

                if (this.SchedulingPolicy is SchedulingPolicy.Systematic)
                {
                    // Note: this makes it possible to run a Controlled unit test followed by a production
                    // unit test, whereas before that would throw "Uncontrolled Task" exceptions.
                    // This does not solve mixing unit test type in parallel.
                    Interlocked.Decrement(ref ExecutionControlledUseCount);
                }
                else if (this.SchedulingPolicy is SchedulingPolicy.Fuzzing)
                {
                    this.DeadlockMonitor.Dispose();
                }
            }
        }

        /// <summary>
        /// Disposes runtime resources.
        /// </summary>
        public void Dispose()
        {
            this.Dispose(true);
            GC.SuppressFinalize(this);
        }
    }
}<|MERGE_RESOLUTION|>--- conflicted
+++ resolved
@@ -862,11 +862,7 @@
                     this.Detach(SchedulerDetachmentReason.BoundReached);
                 }
 
-<<<<<<< HEAD
-                IO.Debug.WriteLine("<CoyoteDebug> Scheduling operation '{0}' (group: {1}).", next.Name, next.Group);
-=======
-                IO.Debug.WriteLine("<Coyote> Scheduling operation '{0}'.", next.Name);
->>>>>>> 21bee496
+                IO.Debug.WriteLine("<Coyote> Scheduling operation '{0}' (group: {1}).", next.Name, next.Group);
                 if (current != next)
                 {
                     // Pause the currently scheduled operation, and enable the next one.
