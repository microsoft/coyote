﻿// Copyright (c) Microsoft Corporation.
// Licensed under the MIT License.

using System;
using System.ComponentModel;
using System.Runtime.ExceptionServices;
using System.Threading;
using System.Threading.Tasks;
using RuntimeCompiler = Microsoft.Coyote.Runtime.CompilerServices;

namespace Microsoft.Coyote.Runtime
{
    /// <summary>
    /// Provides a set of static methods for working with specific kinds of <see cref="Exception"/> instances.
    /// </summary>
    /// <remarks>This type is intended for compiler use rather than use directly in code.</remarks>
    [EditorBrowsable(EditorBrowsableState.Never)]
    public static class ExceptionProvider
    {
        /// <summary>
        /// Checks if the exception object contains a <see cref="ThreadInterruptedException"/>
        /// and, if yes, it re-throws it so that the exception is not silently consumed.
        /// </summary>
        /// <param name="exception">The exception object.</param>
        public static void ThrowIfThreadInterruptedException(object exception)
        {
            // TODO: only re-throw an exception thrown by the runtime upon detach.
            if ((exception as Exception)?.GetBaseException() is ThreadInterruptedException ex)
            {
                ExceptionDispatchInfo.Capture(ex).Throw();
            }
        }

        /// <summary>
        /// Throws an exception for the specified uncontrolled method invocation.
        /// </summary>
        /// <param name="methodName">The name of the invoked method that is not controlled.</param>
        public static void ThrowUncontrolledInvocationException(string methodName) =>
            CoyoteRuntime.Current?.NotifyUncontrolledInvocation(methodName);

        /// <summary>
        /// Throws an exception if the task returned by the method with the specified name
        /// is not controlled during systematic testing.
        /// </summary>
        /// <param name="task">The task to check if it is controlled or not.</param>
        /// <param name="methodName">The name of the method returning the task.</param>
<<<<<<< HEAD
        public static void ThrowIfReturnedTaskNotControlled(Task task, string methodName)
        {
            if (task != null)
            {
                CoyoteRuntime.Current?.CheckIfReturnedTaskIsUncontrolled(task, methodName);
            }
        }
=======
        public static void ThrowIfReturnedTaskNotControlled(Task task, string methodName) =>
            CoyoteRuntime.Current?.CheckIfReturnedTaskIsUncontrolled(task, methodName);
>>>>>>> abef76f6

        /// <summary>
        /// Throws an exception if the value task returned by the method with the specified name
        /// is not controlled during systematic testing.
        /// </summary>
        /// <param name="task">The value task to check if it is controlled or not.</param>
        /// <param name="methodName">The name of the method returning the task.</param>
        public static void ThrowIfReturnedValueTaskNotControlled(ref ValueTask task, string methodName)
        {
            if (RuntimeCompiler.ValueTaskAwaiter.TryGetTask(ref task, out Task innerTask))
            {
                CoyoteRuntime.Current?.CheckIfReturnedTaskIsUncontrolled(innerTask, methodName);
            }
        }
    }
}<|MERGE_RESOLUTION|>--- conflicted
+++ resolved
@@ -44,18 +44,8 @@
         /// </summary>
         /// <param name="task">The task to check if it is controlled or not.</param>
         /// <param name="methodName">The name of the method returning the task.</param>
-<<<<<<< HEAD
-        public static void ThrowIfReturnedTaskNotControlled(Task task, string methodName)
-        {
-            if (task != null)
-            {
-                CoyoteRuntime.Current?.CheckIfReturnedTaskIsUncontrolled(task, methodName);
-            }
-        }
-=======
         public static void ThrowIfReturnedTaskNotControlled(Task task, string methodName) =>
             CoyoteRuntime.Current?.CheckIfReturnedTaskIsUncontrolled(task, methodName);
->>>>>>> abef76f6
 
         /// <summary>
         /// Throws an exception if the value task returned by the method with the specified name
