﻿// Copyright (c) Microsoft Corporation.
// Licensed under the MIT License.

namespace Microsoft.Coyote.Runtime
{
    /// <summary>
    /// The type of a scheduling point.
    /// </summary>
    internal enum SchedulingPointType
    {
        /// <summary>
        /// The default scheduling point.
        /// </summary>
        Default = 0,

        /// <summary>
<<<<<<< HEAD
=======
        /// A controlled operation was created.
        /// </summary>
        Create,

        /// <summary>
>>>>>>> 37d7636e
        /// A controlled operation started executing.
        /// </summary>
        Start,

        /// <summary>
        /// A controlled operation scheduled its continuation.
        /// </summary>
        ContinueWith,

        /// <summary>
<<<<<<< HEAD
        /// A controlled operation scheduled its continuation.
        /// </summary>
        ContinueWith,

        /// <summary>
        /// A controlled operation yielded its execution.
        /// </summary>
        Interleave,

        /// <summary>
        /// A controlled operation lowered its priority and yielded its execution.
        /// </summary>
        Yield,

        /// <summary>
        /// A controlled operation is reading shared state.
        /// </summary>
        Read,

        /// <summary>
        /// A controlled operation is writing shared state.
        /// </summary>
        Write,

        /// <summary>
        /// A controlled operation is blocked until one or more dependencies are satisfied.
        /// </summary>
        Wait,

        /// <summary>
=======
        /// A controlled operation yielded its execution.
        /// </summary>
        Interleave,

        /// <summary>
        /// A controlled operation lowered its priority and yielded its execution.
        /// </summary>
        Yield,

        /// <summary>
        /// A controlled operation is reading shared state.
        /// </summary>
        Read,

        /// <summary>
        /// A controlled operation is writing shared state.
        /// </summary>
        Write,

        /// <summary>
        /// A controlled operation is blocked until one or more dependencies are satisfied.
        /// </summary>
        Wait,

        /// <summary>
>>>>>>> 37d7636e
        /// A controlled operation acquired a synchronized resource.
        /// </summary>
        Acquire,

        /// <summary>
        /// A controlled operation released a synchronized resource.
        /// </summary>
        Release,

        /// <summary>
        /// A controlled operation sent an event.
<<<<<<< HEAD
        /// </summary>
        Send,

        /// <summary>
        /// A controlled operation received an event.
        /// </summary>
        Receive,

        /// <summary>
        /// A controlled operation halted executing.
        /// </summary>
        Halt,

        /// <summary>
        /// A controlled operation completed its execution.
        /// </summary>
        Complete,
=======
        /// </summary>
        Send,

        /// <summary>
        /// A controlled operation received an event.
        /// </summary>
        Receive,

        /// <summary>
        /// A controlled operation completed its execution.
        /// </summary>
        Complete,

        /// <summary>
        /// A controlled operation halted executing.
        /// </summary>
        Halt,
>>>>>>> 37d7636e

        /// <summary>
        /// A controlled operation injected a failure.
        /// </summary>
        InjectFailure
    }
}<|MERGE_RESOLUTION|>--- conflicted
+++ resolved
@@ -14,25 +14,16 @@
         Default = 0,
 
         /// <summary>
-<<<<<<< HEAD
-=======
         /// A controlled operation was created.
         /// </summary>
         Create,
 
         /// <summary>
->>>>>>> 37d7636e
         /// A controlled operation started executing.
         /// </summary>
         Start,
 
         /// <summary>
-        /// A controlled operation scheduled its continuation.
-        /// </summary>
-        ContinueWith,
-
-        /// <summary>
-<<<<<<< HEAD
         /// A controlled operation scheduled its continuation.
         /// </summary>
         ContinueWith,
@@ -63,33 +54,6 @@
         Wait,
 
         /// <summary>
-=======
-        /// A controlled operation yielded its execution.
-        /// </summary>
-        Interleave,
-
-        /// <summary>
-        /// A controlled operation lowered its priority and yielded its execution.
-        /// </summary>
-        Yield,
-
-        /// <summary>
-        /// A controlled operation is reading shared state.
-        /// </summary>
-        Read,
-
-        /// <summary>
-        /// A controlled operation is writing shared state.
-        /// </summary>
-        Write,
-
-        /// <summary>
-        /// A controlled operation is blocked until one or more dependencies are satisfied.
-        /// </summary>
-        Wait,
-
-        /// <summary>
->>>>>>> 37d7636e
         /// A controlled operation acquired a synchronized resource.
         /// </summary>
         Acquire,
@@ -101,25 +65,6 @@
 
         /// <summary>
         /// A controlled operation sent an event.
-<<<<<<< HEAD
-        /// </summary>
-        Send,
-
-        /// <summary>
-        /// A controlled operation received an event.
-        /// </summary>
-        Receive,
-
-        /// <summary>
-        /// A controlled operation halted executing.
-        /// </summary>
-        Halt,
-
-        /// <summary>
-        /// A controlled operation completed its execution.
-        /// </summary>
-        Complete,
-=======
         /// </summary>
         Send,
 
@@ -137,7 +82,6 @@
         /// A controlled operation halted executing.
         /// </summary>
         Halt,
->>>>>>> 37d7636e
 
         /// <summary>
         /// A controlled operation injected a failure.
