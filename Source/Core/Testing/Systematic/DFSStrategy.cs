--- conflicted
+++ resolved
@@ -14,14 +14,6 @@
     internal sealed class DFSStrategy : SystematicStrategy
     {
         /// <summary>
-<<<<<<< HEAD
-        /// The maximum number of steps to explore.
-        /// </summary>
-        private readonly int MaxSteps;
-
-        /// <summary>
-=======
->>>>>>> 2750eb11
         /// Stack of scheduling choices.
         /// </summary>
         private readonly List<List<SChoice>> ScheduleStack;
