﻿// Copyright (c) Microsoft Corporation.
// Licensed under the MIT License.

using System;
using System.Collections.Generic;
using System.Linq;
using Microsoft.Coyote.IO;
using Microsoft.Coyote.Runtime;

namespace Microsoft.Coyote.Testing.Systematic
{
    /// <summary>
    /// A replaying scheduling strategy.
    /// </summary>
    internal sealed class ReplayStrategy : SystematicStrategy
    {
        /// <summary>
        /// The Coyote program schedule trace.
        /// </summary>
        private readonly ScheduleTrace ScheduleTrace;

        /// <summary>
<<<<<<< HEAD
        /// True if the scheduler that produced the schedule trace is fair, else false.
        /// </summary>
        private readonly bool IsSchedulerFair;

        /// <summary>
=======
>>>>>>> 2750eb11
        /// Text describing a replay error.
        /// </summary>
        internal string ErrorText { get; private set; }

        /// <summary>
        /// Initializes a new instance of the <see cref="ReplayStrategy"/> class.
        /// </summary>
        internal ReplayStrategy(Configuration configuration, IRandomValueGenerator generator,
            ScheduleTrace trace, bool isFair)
            : base(configuration, generator, isFair)
        {
            this.ScheduleTrace = trace;
            this.ErrorText = string.Empty;
        }

        /// <inheritdoc/>
        internal override bool InitializeNextIteration(uint iteration)
        {
            this.StepCount = 0;
            return iteration is 0;
        }

        /// <inheritdoc/>
        internal override bool GetNextOperation(IEnumerable<ControlledOperation> ops, ControlledOperation current,
            bool isYielding, out ControlledOperation next)
        {
            var enabledOps = ops.Where(op => op.Status is OperationStatus.Enabled).ToList();
            if (enabledOps.Count is 0)
            {
                next = null;
                return false;
            }

            try
            {
                if (this.StepCount >= this.ScheduleTrace.Count)
                {
                    this.ErrorText = this.FormatError("execution is longer than trace");
                    throw new InvalidOperationException(this.ErrorText);
                }

                ScheduleStep nextStep = this.ScheduleTrace[this.StepCount];
                if (nextStep.Type != ScheduleStepType.SchedulingChoice)
                {
                    this.ErrorText = this.FormatError("next step is not a scheduling choice");
                    throw new InvalidOperationException(this.ErrorText);
                }

                next = enabledOps.FirstOrDefault(op => op.Id == nextStep.ScheduledOperationId);
                if (next is null)
                {
                    this.ErrorText = this.FormatError($"cannot detect id '{nextStep.ScheduledOperationId}'");
                    throw new InvalidOperationException(this.ErrorText);
                }
            }
            catch (InvalidOperationException ex)
            {
                if (!this.Configuration.DisableEnvironmentExit)
                {
                    Error.ReportAndExit(ex.Message);
                }

                next = null;
                return false;
            }

            this.StepCount++;
            return true;
        }

        /// <inheritdoc/>
        internal override bool GetNextBooleanChoice(ControlledOperation current, int maxValue, out bool next)
        {
            ScheduleStep nextStep;

            try
            {
                if (this.StepCount >= this.ScheduleTrace.Count)
                {
                    this.ErrorText = this.FormatError("execution is longer than trace");
                    throw new InvalidOperationException(this.ErrorText);
                }

                nextStep = this.ScheduleTrace[this.StepCount];
                if (nextStep.Type != ScheduleStepType.NondeterministicChoice)
                {
                    this.ErrorText = this.FormatError("next step is not a nondeterministic choice");
                    throw new InvalidOperationException(this.ErrorText);
                }

                if (nextStep.BooleanChoice is null)
                {
                    this.ErrorText = this.FormatError("next step is not a nondeterministic boolean choice");
                    throw new InvalidOperationException(this.ErrorText);
                }
            }
            catch (InvalidOperationException ex)
            {
                if (!this.Configuration.DisableEnvironmentExit)
                {
                    Error.ReportAndExit(ex.Message);
                }

                next = false;
                return false;
            }

            next = nextStep.BooleanChoice.Value;
            this.StepCount++;
            return true;
        }

        /// <inheritdoc/>
        internal override bool GetNextIntegerChoice(ControlledOperation current, int maxValue, out int next)
        {
            ScheduleStep nextStep;

            try
            {
                if (this.StepCount >= this.ScheduleTrace.Count)
                {
                    this.ErrorText = this.FormatError("execution is longer than trace");
                    throw new InvalidOperationException(this.ErrorText);
                }

                nextStep = this.ScheduleTrace[this.StepCount];
                if (nextStep.Type != ScheduleStepType.NondeterministicChoice)
                {
                    this.ErrorText = this.FormatError("next step is not a nondeterministic choice");
                    throw new InvalidOperationException(this.ErrorText);
                }

                if (nextStep.IntegerChoice is null)
                {
                    this.ErrorText = this.FormatError("next step is not a nondeterministic integer choice");
                    throw new InvalidOperationException(this.ErrorText);
                }
            }
            catch (InvalidOperationException ex)
            {
                if (!this.Configuration.DisableEnvironmentExit)
                {
                    Error.ReportAndExit(ex.Message);
                }

                next = 0;
                return false;
            }

            next = nextStep.IntegerChoice.Value;
            this.StepCount++;
            return true;
        }

        /// <inheritdoc/>
        internal override int GetStepCount() => this.StepCount;

        /// <inheritdoc/>
        internal override bool IsMaxStepsReached() => false;

        /// <inheritdoc/>
        internal override string GetDescription() => "replay";

        /// <inheritdoc/>
        internal override void Reset()
        {
            this.StepCount = 0;
        }

        /// <summary>
        /// Formats the error message.
        /// </summary>
        private string FormatError(string reason) => this.Configuration.RandomGeneratorSeed.HasValue ?
            $"Trace from execution with random seed '{this.Configuration.RandomGeneratorSeed}' is not reproducible: {reason}." :
            $"Trace is not reproducible: {reason}.";
    }
}<|MERGE_RESOLUTION|>--- conflicted
+++ resolved
@@ -20,14 +20,6 @@
         private readonly ScheduleTrace ScheduleTrace;
 
         /// <summary>
-<<<<<<< HEAD
-        /// True if the scheduler that produced the schedule trace is fair, else false.
-        /// </summary>
-        private readonly bool IsSchedulerFair;
-
-        /// <summary>
-=======
->>>>>>> 2750eb11
         /// Text describing a replay error.
         /// </summary>
         internal string ErrorText { get; private set; }
