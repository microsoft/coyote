--- conflicted
+++ resolved
@@ -28,16 +28,10 @@
         internal static string TaskName { get; } = typeof(SystemTasks.Task).Name;
         internal static string Task { get; } = typeof(SystemTasks.Task).FullName;
         internal static string GenericTask { get; } = typeof(SystemTasks.Task<>).FullName;
-<<<<<<< HEAD
-=======
 #if NET
         internal static string TaskCompletionSource { get; } = typeof(SystemTasks.TaskCompletionSource).FullName;
 #endif
->>>>>>> c8a4c9b5
         internal static string GenericTaskCompletionSource { get; } = typeof(SystemTasks.TaskCompletionSource<>).FullName;
-#if NET
-        internal static string TaskCompletionSource { get; } = typeof(SystemTasks.TaskCompletionSource).FullName;
-#endif
 
         internal static string AsyncTaskMethodBuilderName { get; } = typeof(SystemCompiler.AsyncTaskMethodBuilder).Name;
         internal static string AsyncTaskMethodBuilder { get; } = typeof(SystemCompiler.AsyncTaskMethodBuilder).FullName;
