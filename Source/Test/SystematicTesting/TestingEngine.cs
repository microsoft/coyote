﻿// Copyright (c) Microsoft Corporation.
// Licensed under the MIT License.

using System;
using System.Collections.Generic;
using System.Diagnostics;
using System.IO;
using System.Linq;
using System.Reflection;
using System.Runtime.ExceptionServices;
using System.Text;
using System.Text.RegularExpressions;
using System.Threading;
using System.Threading.Tasks;
using System.Xml;
using Microsoft.Coyote.Actors;
using Microsoft.Coyote.Actors.Coverage;
using Microsoft.Coyote.IO;
using Microsoft.Coyote.Rewriting;
using Microsoft.Coyote.Runtime;
using Microsoft.Coyote.Telemetry;

namespace Microsoft.Coyote.SystematicTesting
{
    /// <summary>
    /// Testing engine that can run a controlled concurrency test using
    /// a specified configuration.
    /// </summary>
#if !DEBUG
    [DebuggerStepThrough]
#endif
    public sealed class TestingEngine
    {
        /// <summary>
        /// Url with information about the rewriting process.
        /// </summary>
        private const string LearnAboutRewritingUrl = "https://aka.ms/coyote-rewrite";

        /// <summary>
        /// Url with information about the gathered telemetry.
        /// </summary>
        private const string LearnAboutTelemetryUrl = "https://aka.ms/coyote-telemetry";

        /// <summary>
        /// The project configuration.
        /// </summary>
        private readonly Configuration Configuration;

        /// <summary>
        /// The method to test.
        /// </summary>
        private readonly TestMethodInfo TestMethodInfo;

        /// <summary>
        /// Set of callbacks to invoke at the end
        /// of each iteration.
        /// </summary>
        private readonly ISet<Action<uint>> PerIterationCallbacks;

        /// <summary>
        /// The scheduler used by the runtime during testing.
        /// </summary>
        internal OperationScheduler Scheduler { get; private set; }

        /// <summary>
        /// The profiler.
        /// </summary>
        private readonly Profiler Profiler;

        /// <summary>
        /// The client used to optionally send anonymized telemetry data.
        /// </summary>
        private static CoyoteTelemetryClient TelemetryClient;

        /// <summary>
        /// The testing task cancellation token source.
        /// </summary>
        private readonly CancellationTokenSource CancellationTokenSource;

        /// <summary>
        /// Data structure containing information
        /// gathered during testing.
        /// </summary>
        public TestReport TestReport { get; set; }

        /// <summary>
        /// The installed logger.
        /// </summary>
        /// <remarks>
        /// See <see href="/coyote/concepts/actors/logging" >Logging</see> for more information.
        /// </remarks>
        private ILogger InstalledLogger;

        /// <summary>
        /// The default logger that is used during testing.
        /// </summary>
        private readonly ILogger DefaultLogger;

        /// <summary>
        /// Get or set the <see cref="ILogger"/> used to log messages during testing.
        /// </summary>
        /// <remarks>
        /// See <see href="/coyote/concepts/actors/logging" >Logging</see> for more information.
        /// </remarks>
        public ILogger Logger
        {
            get
            {
                return this.InstalledLogger;
            }

            set
            {
                var old = this.InstalledLogger;
                if (value is null)
                {
                    this.InstalledLogger = new NullLogger();
                }
                else
                {
                    this.InstalledLogger = value;
                }

                using var v = old;
            }
        }

        /// <summary>
        /// A graph of the actors, state machines and events of a single test iteration.
        /// </summary>
        private Graph Graph;

        /// <summary>
        /// Contains a single iteration of XML log output in the case where the IsXmlLogEnabled
        /// configuration is specified.
        /// </summary>
        private StringBuilder XmlLog;

        /// <summary>
        /// The readable trace, if any.
        /// </summary>
        public string ReadableTrace { get; private set; }

        /// <summary>
        /// The reproducable trace, if any.
        /// </summary>
        public string ReproducibleTrace { get; private set; }

        /// <summary>
        /// A guard for printing info.
        /// </summary>
        private int PrintGuard;

        /// <summary>
        /// Creates a new systematic testing engine.
        /// </summary>
        public static TestingEngine Create(Configuration configuration)
        {
            TestMethodInfo testMethodInfo = null;

            try
            {
                testMethodInfo = TestMethodInfo.Create(configuration);
            }
            catch (Exception ex)
            {
                if (configuration.DisableEnvironmentExit)
                {
                    throw;
                }
                else
                {
                    Error.ReportAndExit(ex.Message);
                }
            }

            return new TestingEngine(configuration, testMethodInfo);
        }

        /// <summary>
        /// Creates a new systematic testing engine.
        /// </summary>
        public static TestingEngine Create(Configuration configuration, Action test) =>
            new TestingEngine(configuration, test);

        /// <summary>
        /// Creates a new systematic testing engine.
        /// </summary>
        public static TestingEngine Create(Configuration configuration, Action<ICoyoteRuntime> test) =>
            new TestingEngine(configuration, test);

        /// <summary>
        /// Creates a new systematic testing engine.
        /// </summary>
        public static TestingEngine Create(Configuration configuration, Action<IActorRuntime> test) =>
            new TestingEngine(configuration, test);

        /// <summary>
        /// Creates a new systematic testing engine.
        /// </summary>
        public static TestingEngine Create(Configuration configuration, Func<Task> test) =>
            new TestingEngine(configuration, test);

        /// <summary>
        /// Creates a new systematic testing engine.
        /// </summary>
        public static TestingEngine Create(Configuration configuration, Func<ICoyoteRuntime, Task> test) =>
            new TestingEngine(configuration, test);

        /// <summary>
        /// Creates a new systematic testing engine.
        /// </summary>
        public static TestingEngine Create(Configuration configuration, Func<IActorRuntime, Task> test) =>
            new TestingEngine(configuration, test);

        /// <summary>
        /// Initializes a new instance of the <see cref="TestingEngine"/> class.
        /// </summary>
        internal TestingEngine(Configuration configuration, Delegate test)
            : this(configuration, TestMethodInfo.Create(test))
        {
        }

        /// <summary>
        /// Initializes a new instance of the <see cref="TestingEngine"/> class.
        /// </summary>
        private TestingEngine(Configuration configuration, TestMethodInfo testMethodInfo)
        {
            this.Configuration = configuration;
            this.TestMethodInfo = testMethodInfo;

            this.DefaultLogger = new ConsoleLogger() { LogLevel = configuration.LogLevel };
            this.Logger = this.DefaultLogger;
            this.Profiler = new Profiler();

            this.PerIterationCallbacks = new HashSet<Action<uint>>();

            this.TestReport = new TestReport(configuration);
            this.ReadableTrace = string.Empty;
            this.ReproducibleTrace = string.Empty;

            this.CancellationTokenSource = new CancellationTokenSource();
            this.PrintGuard = 1;

            if (configuration.IsDebugVerbosityEnabled)
            {
                IO.Debug.IsEnabled = true;
            }

            // Do some sanity checking.
            string error = string.Empty;
            if (configuration.IsConcurrencyFuzzingEnabled &&
                (configuration.SchedulingStrategy is "replay" || configuration.ScheduleFile.Length > 0))
            {
                error = "Replaying a bug trace is not supported in concurrency fuzzing.";
            }

            if (configuration.SchedulingStrategy is "portfolio")
            {
                error = "Portfolio testing strategy is only available in parallel testing.";
            }

            if (!string.IsNullOrEmpty(error))
            {
                if (configuration.DisableEnvironmentExit)
                {
                    throw new Exception(error);
                }
                else
                {
                    Error.ReportAndExit(error);
                }
            }

            this.Scheduler = OperationScheduler.Setup(configuration);

            if (TelemetryClient is null)
            {
                TelemetryClient = new CoyoteTelemetryClient(this.Configuration);
            }
        }

        /// <summary>
        /// Runs the testing engine.
        /// </summary>
        public void Run()
        {
            bool isReplaying = this.Scheduler.IsReplayingSchedule;

            try
            {
                TelemetryClient.TrackEventAsync(isReplaying ? "replay" : "test").Wait();

                if (Debugger.IsAttached)
                {
                    TelemetryClient.TrackEventAsync(isReplaying ? "replay-debug" : "test-debug").Wait();
                }

                Task task = this.CreateTestingTask();
                if (this.Configuration.TestingTimeout > 0)
                {
                    this.CancellationTokenSource.CancelAfter(
                        this.Configuration.TestingTimeout * 1000);
                }

                this.Profiler.StartMeasuringExecutionTime();
                if (!this.CancellationTokenSource.IsCancellationRequested)
                {
                    task.Start();
                    task.Wait(this.CancellationTokenSource.Token);
                }
            }
            catch (OperationCanceledException)
            {
                if (this.CancellationTokenSource.IsCancellationRequested)
                {
                    this.Logger.WriteLine(LogSeverity.Warning, $"... Task {this.Configuration.TestingProcessId} timed out.");
                }
            }
            catch (AggregateException aex)
            {
                aex.Handle((ex) =>
                {
                    IO.Debug.WriteLine(ex.Message);
                    IO.Debug.WriteLine(ex.StackTrace);
                    return true;
                });

                if (aex.InnerException is FileNotFoundException)
                {
                    if (this.Configuration.DisableEnvironmentExit)
                    {
                        throw aex.InnerException;
                    }
                    else
                    {
                        Error.ReportAndExit($"{aex.InnerException.Message}");
                    }
                }

                if (this.Configuration.DisableEnvironmentExit)
                {
                    throw aex.InnerException;
                }
                else
                {
                    Error.ReportAndExit("Exception thrown during testing outside the context of an actor, " +
                    "possibly in a test method. Please use /debug /v:2 to print more information.");
                }
            }
            catch (Exception ex)
            {
                this.Logger.WriteLine(LogSeverity.Error, $"... Task {this.Configuration.TestingProcessId} failed due to an internal error: {ex}");
                this.TestReport.InternalErrors.Add(ex.ToString());
            }
            finally
            {
                this.Profiler.StopMeasuringExecutionTime();
            }

            if (this.TestReport != null && this.TestReport.NumOfFoundBugs > 0)
            {
                TelemetryClient.TrackMetricAsync(isReplaying ? "replay-bugs" : "test-bugs", this.TestReport.NumOfFoundBugs).Wait();
            }

            if (!Debugger.IsAttached)
            {
                TelemetryClient.TrackMetricAsync(isReplaying ? "replay-time" : "test-time", this.Profiler.Results()).Wait();
            }
        }

        /// <summary>
        /// Creates a new testing task.
        /// </summary>
        private Task CreateTestingTask()
        {
            string options = string.Empty;
            if (this.Configuration.SchedulingStrategy is "random" ||
                this.Configuration.SchedulingStrategy is "pct" ||
                this.Configuration.SchedulingStrategy is "fairpct" ||
                this.Configuration.SchedulingStrategy is "probabilistic" ||
                this.Configuration.SchedulingStrategy is "rl")
            {
                options = $" (seed:{this.Scheduler.ValueGenerator.Seed})";
            }

            this.Logger.WriteLine(LogSeverity.Important, $"... Task {this.Configuration.TestingProcessId} is " +
                $"using '{this.Configuration.SchedulingStrategy}' strategy{options}.");

            if (!this.IsTestRewritten())
            {
                // TODO: eventually will throw an exception; we allow this for now for pure actor programs.
                this.Logger.WriteLine(LogSeverity.Error,
                    $"... Assembly is not rewritten for testing, see {LearnAboutRewritingUrl}.");
            }

            if (this.Configuration.EnableTelemetry)
            {
                this.Logger.WriteLine(LogSeverity.Important, $"... Telemetry is enabled, see {LearnAboutTelemetryUrl}.");
            }

            return new Task(() =>
            {
                if (this.Configuration.AttachDebugger)
                {
                    Debugger.Launch();
                }

                try
                {
                    // Invokes the user-specified initialization method.
                    this.TestMethodInfo.InitializeAllIterations();

                    uint iteration = 0;
                    while (iteration < this.Configuration.TestingIterations || this.Configuration.TestingTimeout > 0)
                    {
                        if (this.CancellationTokenSource.IsCancellationRequested)
                        {
                            break;
                        }

                        // Runs the next iteration.
                        bool runNext = this.RunNextIteration(iteration);
<<<<<<< HEAD
                        if ((!this.Configuration.TestIterationsRunToCompletion && this.TestReport.NumOfFoundBugs > 0) ||
=======
                        if ((!this.Configuration.RunTestIterationsToCompletion && this.TestReport.NumOfFoundBugs > 0) ||
>>>>>>> e720e3a5
                            this.Scheduler.IsReplayingSchedule || !runNext)
                        {
                            break;
                        }

                        if (this.Scheduler.ValueGenerator != null && this.Configuration.IsSchedulingSeedIncremental)
                        {
                            // Increments the seed in the random number generator (if one is used), to
                            // capture the seed used by the scheduling strategy in the next iteration.
                            this.Scheduler.ValueGenerator.Seed += 1;
                        }

                        iteration++;
                    }

                    // Invokes the user-specified test disposal method.
                    this.TestMethodInfo.DisposeAllIterations();
                }
                catch (Exception ex)
                {
                    Exception innerException = ex;
                    while (innerException is TargetInvocationException)
                    {
                        innerException = innerException.InnerException;
                    }

                    if (innerException is AggregateException)
                    {
                        innerException = innerException.InnerException;
                    }

                    if (!(innerException is TaskCanceledException))
                    {
                        ExceptionDispatchInfo.Capture(innerException).Throw();
                    }
                }
            }, this.CancellationTokenSource.Token);
        }

        /// <summary>
        /// Runs the next testing iteration.
        /// </summary>
        private bool RunNextIteration(uint iteration)
        {
            if (!this.Scheduler.InitializeNextIteration(iteration))
            {
                // The next iteration cannot run, so stop exploring.
                return false;
            }

            if (!this.Scheduler.IsReplayingSchedule && this.ShouldPrintIteration(iteration + 1))
            {
                this.Logger.WriteLine(LogSeverity.Important, $"..... Iteration #{iteration + 1}");

                // Flush when logging to console.
                if (this.Logger is ConsoleLogger)
                {
                    Console.Out.Flush();
                }
            }

            // Runtime used to serialize and test the program in this iteration.
            CoyoteRuntime runtime = null;

            // Logger used to intercept the program output if no custom logger
            // is installed and if verbosity is turned off.
            InMemoryLogger runtimeLogger = null;

            // Gets a handle to the standard output and error streams.
            var stdOut = Console.Out;
            var stdErr = Console.Error;

            try
            {
                // Creates a new instance of the controlled runtime.
                runtime = new CoyoteRuntime(this.Configuration, this.Scheduler);

                // If verbosity is turned off, then intercept the program log, and also redirect
                // the standard output and error streams to a nul logger.
                if (!this.Configuration.IsVerbose)
                {
                    runtimeLogger = new InMemoryLogger();
                    if (this.Logger != this.DefaultLogger)
                    {
                        runtimeLogger.UserLogger = this.Logger;
                    }

                    runtime.Logger = runtimeLogger;

                    var writer = TextWriter.Null;
                    Console.SetOut(writer);
                    Console.SetError(writer);
                }
                else if (this.Logger != this.DefaultLogger)
                {
                    runtime.Logger = this.Logger;
                }

                this.InitializeCustomActorLogging(runtime.DefaultActorExecutionContext);

                // Runs the test and waits for it to terminate.
                Task task = runtime.RunTestAsync(this.TestMethodInfo.Method, this.TestMethodInfo.Name);
                task.Wait();

                // Invokes the user-specified iteration disposal method.
                this.TestMethodInfo.DisposeCurrentIteration();

                // Invoke the per iteration callbacks, if any.
                foreach (var callback in this.PerIterationCallbacks)
                {
                    callback(iteration);
                }

                if (runtime.IsBugFound)
                {
                    this.Logger.WriteLine(LogSeverity.Error, runtime.BugReport);
                }

                runtime.LogWriter.LogCompletion();

                this.GatherTestingStatistics(runtime);

                if (!this.Scheduler.IsReplayingSchedule && this.TestReport.NumOfFoundBugs > 0)
                {
                    if (runtimeLogger != null)
                    {
                        this.ReadableTrace = string.Empty;
                        if (this.Configuration.EnableTelemetry)
                        {
                            this.ReadableTrace += $"<TelemetryLog> Telemetry is enabled, see {LearnAboutTelemetryUrl}.\n";
                        }

                        this.ReadableTrace += runtimeLogger.ToString();
                        this.ReadableTrace += this.TestReport.GetText(this.Configuration, "<StrategyLog>");
                    }

                    if (runtime.SchedulingPolicy is SchedulingPolicy.Systematic)
                    {
                        this.ReproducibleTrace = runtime.ScheduleTrace.Serialize(
                            this.Configuration, this.Scheduler.IsScheduleFair);
                    }
                }
            }
            finally
            {
                if (!this.Configuration.IsVerbose)
                {
                    // Restores the standard output and error streams.
                    Console.SetOut(stdOut);
                    Console.SetError(stdErr);
                }

                if (runtime.IsUncontrolledConcurrencyDetected)
                {
                    // Uncontrolled concurrency was detected, switch to the fuzzing scheduling policy.
                    this.Scheduler = OperationScheduler.Setup(SchedulingPolicy.Fuzzing,
                        this.Scheduler.ValueGenerator, this.Configuration);
                    this.Logger.WriteLine(LogSeverity.Important, $"..... Iteration #{iteration + 1} " +
                        $"switching to fuzzing due to uncontrolled concurrency " +
                        $"[task-{this.Configuration.TestingProcessId}]");
                }

                if (runtime.IsBugFound && !this.Scheduler.IsReplayingSchedule &&
<<<<<<< HEAD
                    this.Configuration.TestIterationsRunToCompletion)
=======
                    this.Configuration.RunTestIterationsToCompletion)
>>>>>>> e720e3a5
                {
                    this.Logger.WriteLine(LogSeverity.Important, $"..... Iteration #{iteration + 1} " +
                        $"triggered bug #{this.TestReport.NumOfFoundBugs} " +
                        $"[task-{this.Configuration.TestingProcessId}]");
                    this.Logger.WriteLine(LogSeverity.Error, runtime.BugReport);
                }

                // Cleans up the runtime before the next iteration starts.
                runtimeLogger?.Close();
                runtimeLogger?.Dispose();
                runtime?.Dispose();
            }

            return true;
        }

        /// <summary>
        /// Stops the testing engine.
        /// </summary>
        public void Stop()
        {
            this.CancellationTokenSource.Cancel();
        }

        /// <summary>
        /// Returns a report with the testing results.
        /// </summary>
        public string GetReport()
        {
            if (this.Scheduler.IsReplayingSchedule)
            {
                StringBuilder report = new StringBuilder();
                report.AppendFormat("... Reproduced {0} bug{1}{2}.", this.TestReport.NumOfFoundBugs,
                    this.TestReport.NumOfFoundBugs is 1 ? string.Empty : "s",
                    this.Configuration.AttachDebugger ? string.Empty : " (use --break to attach the debugger)");
                report.AppendLine();
                report.Append($"... Elapsed {this.Profiler.Results()} sec.");
                return report.ToString();
            }

            return this.TestReport.GetText(this.Configuration, "...");
        }

        /// <summary>
        /// Throws either an <see cref="AssertionFailureException"/>, if a bug was found,
        /// or an unhandled <see cref="Exception"/>, if one was thrown.
        /// </summary>
        public void ThrowIfBugFound()
        {
            if (this.TestReport.NumOfFoundBugs > 0)
            {
                if (this.TestReport.ThrownException != null)
                {
                    ExceptionDispatchInfo.Capture(this.TestReport.ThrownException).Throw();
                }

                throw new AssertionFailureException(this.TestReport.BugReports.FirstOrDefault());
            }
        }

        /// <summary>
        /// Tries to emit the testing reports, if any.
        /// </summary>
        public IEnumerable<string> TryEmitReports(string directory, string file)
        {
            bool reportsEmitted = false;

            // Find the next available file index.
            int index = 0;
            Regex match = new Regex("^(.*)_([0-9]+)_([0-9]+)");
            foreach (var path in Directory.GetFiles(directory))
            {
                string name = Path.GetFileName(path);
                if (name.StartsWith(file))
                {
                    var result = match.Match(name);
                    if (result.Success)
                    {
                        string value = result.Groups[3].Value;
                        if (int.TryParse(value, out int i))
                        {
                            index = Math.Max(index, i + 1);
                        }
                    }
                }
            }

<<<<<<< HEAD
            if (!this.Configuration.TestIterationsRunToCompletion)
=======
            if (!this.Configuration.RunTestIterationsToCompletion)
>>>>>>> e720e3a5
            {
                // Emits the human readable trace, if it exists.
                if (!string.IsNullOrEmpty(this.ReadableTrace))
                {
                    string readableTracePath = Path.Combine(directory, file + "_" + index + ".txt");
                    this.Logger.WriteLine(LogSeverity.Important, $"..... Writing {readableTracePath}");
                    File.WriteAllText(readableTracePath, this.ReadableTrace);
                    reportsEmitted = true;
                    yield return readableTracePath;
                }
            }

            if (this.Configuration.IsXmlLogEnabled)
            {
                string xmlPath = Path.Combine(directory, file + "_" + index + ".trace.xml");
                this.Logger.WriteLine(LogSeverity.Important, $"..... Writing {xmlPath}");
                File.WriteAllText(xmlPath, this.XmlLog.ToString());
                reportsEmitted = true;
                yield return xmlPath;
            }

            if (this.Graph != null)
            {
                string graphPath = Path.Combine(directory, file + "_" + index + ".dgml");
                this.Logger.WriteLine(LogSeverity.Important, $"..... Writing {graphPath}");
                this.Graph.SaveDgml(graphPath, true);
                reportsEmitted = true;
                yield return graphPath;
            }

<<<<<<< HEAD
            if (!this.Configuration.TestIterationsRunToCompletion)
=======
            if (!this.Configuration.RunTestIterationsToCompletion)
>>>>>>> e720e3a5
            {
                // Emits the reproducible trace, if it exists.
                if (!string.IsNullOrEmpty(this.ReproducibleTrace))
                {
                    string reproTracePath = Path.Combine(directory, file + "_" + index + ".schedule");
                    this.Logger.WriteLine(LogSeverity.Important, $"..... Writing {reproTracePath}");
                    File.WriteAllText(reproTracePath, this.ReproducibleTrace);
                    reportsEmitted = true;
                    yield return reproTracePath;
                }
            }

            // Emits the uncontrolled invocations report, if it exists.
            if (this.TestReport.UncontrolledInvocations.Count > 0)
            {
                string reportPath = Path.Combine(directory, file + "_" + index + ".uncontrolled.json");
                this.Logger.WriteLine(LogSeverity.Important, $"..... Writing {reportPath}");
                File.WriteAllText(reportPath, UncontrolledInvocationsReport.ToJSON(this.TestReport.UncontrolledInvocations));
                reportsEmitted = true;
                yield return reportPath;
            }

            if (!reportsEmitted)
            {
                Console.WriteLine($"..... No reports available.");
            }

            this.Logger.WriteLine(LogSeverity.Important, $"... Elapsed {this.Profiler.Results()} sec.");
        }

        /// <summary>
        /// Registers a callback to invoke at the end of each iteration. The callback takes as
        /// a parameter an integer representing the current iteration.
        /// </summary>
        public void RegisterPerIterationCallBack(Action<uint> callback)
        {
            this.PerIterationCallbacks.Add(callback);
        }

        /// <summary>
        /// Take care of handling the <see cref="Configuration"/> settings for <see cref="Configuration.CustomActorRuntimeLogType"/>,
        /// <see cref="Configuration.IsDgmlGraphEnabled"/>, and <see cref="Configuration.ReportActivityCoverage"/> by setting up the
        /// LogWriters on the given <see cref="IActorRuntime"/> object.
        /// </summary>
        private void InitializeCustomActorLogging(IActorRuntime runtime)
        {
            if (!string.IsNullOrEmpty(this.Configuration.CustomActorRuntimeLogType))
            {
                var log = this.Activate<IActorRuntimeLog>(this.Configuration.CustomActorRuntimeLogType);
                if (log != null)
                {
                    runtime.RegisterLog(log);
                }
            }

            if (this.Configuration.IsDgmlGraphEnabled || this.Configuration.ReportActivityCoverage)
            {
                // Registers an activity coverage graph builder.
                runtime.RegisterLog(new ActorRuntimeLogGraphBuilder(false)
                {
                    CollapseMachineInstances = this.Configuration.ReportActivityCoverage
                });
            }

            if (this.Configuration.ReportActivityCoverage)
            {
                // Need this additional logger to get the event coverage report correct
                runtime.RegisterLog(new ActorRuntimeLogEventCoverage());
            }

            if (this.Configuration.IsXmlLogEnabled)
            {
                this.XmlLog = new StringBuilder();
                runtime.RegisterLog(new ActorRuntimeLogXmlFormatter(XmlWriter.Create(this.XmlLog,
                    new XmlWriterSettings() { Indent = true, IndentChars = "  ", OmitXmlDeclaration = true })));
            }
        }

        private T Activate<T>(string assemblyQualifiedName)
            where T : class
        {
            // Parses the result of Type.AssemblyQualifiedName.
            // e.g.: ConsoleApp1.Program, ConsoleApp1, Version=1.0.0.0, Culture=neutral, PublicKeyToken=null
            try
            {
                string[] parts = assemblyQualifiedName.Split(',');
                if (parts.Length > 1)
                {
                    string typeName = parts[0];
                    string assemblyName = parts[1];
                    Assembly a = null;
                    if (File.Exists(assemblyName))
                    {
                        a = Assembly.LoadFrom(assemblyName);
                    }
                    else
                    {
                        a = Assembly.Load(assemblyName);
                    }

                    if (a != null)
                    {
                        object o = a.CreateInstance(typeName);
                        return o as T;
                    }
                }
            }
            catch (Exception ex)
            {
                this.Logger.WriteLine(LogSeverity.Error, ex.Message);
            }

            return null;
        }

        /// <summary>
        /// Gathers the exploration strategy statistics from the specified runtimne.
        /// </summary>
        private void GatherTestingStatistics(CoyoteRuntime runtime)
        {
            TestReport report = new TestReport(this.Configuration);
            runtime.PopulateTestReport(report);
            if (this.Configuration.ReportActivityCoverage)
            {
                report.CoverageInfo.CoverageGraph = this.Graph;
            }

            var coverageInfo = runtime.DefaultActorExecutionContext.BuildCoverageInfo();
            report.CoverageInfo.Merge(coverageInfo);
            this.TestReport.Merge(report);

            // Also save the graph snapshot of the last iteration, if there is one.
            this.Graph = coverageInfo.CoverageGraph;
        }

        /// <summary>
        /// Returns true if the engine should print the current iteration.
        /// </summary>
        private bool ShouldPrintIteration(uint iteration)
        {
            if (iteration > this.PrintGuard * 10)
            {
                var count = iteration.ToString().Length - 1;
                var guard = "1" + (count > 0 ? string.Concat(Enumerable.Repeat("0", count)) : string.Empty);
                this.PrintGuard = int.Parse(guard);
            }

            return iteration % this.PrintGuard is 0;
        }

        /// <summary>
        /// Checks if the test executed by the testing engine has been rewritten with the current version.
        /// </summary>
        /// <returns>True if the test has been rewritten, else false.</returns>
        public bool IsTestRewritten() => RewritingEngine.IsAssemblyRewritten(this.TestMethodInfo.Assembly);

        /// <summary>
        /// Installs the specified TextWriter for logging.
        /// </summary>
        /// <remarks>
        /// This writer will be wrapped in an object that implements the <see cref="ILogger"/> interface which
        /// will have a minor performance overhead, so it is better to set the <see cref="Logger"/> property instead.
        /// </remarks>
        /// <param name="writer">The writer to use for logging.</param>
        /// <returns>The previously installed logger.</returns>
        [Obsolete("Use the new ILogger version of SetLogger")]
        public TextWriter SetLogger(TextWriter writer)
        {
            ILogger oldLogger = this.Logger;
            if (oldLogger == this.DefaultLogger)
            {
                oldLogger = null;
            }

            this.Logger = new TextWriterLogger(writer);

            if (oldLogger != null)
            {
                return oldLogger.TextWriter;
            }

            return null;
        }
    }
}<|MERGE_RESOLUTION|>--- conflicted
+++ resolved
@@ -421,11 +421,7 @@
 
                         // Runs the next iteration.
                         bool runNext = this.RunNextIteration(iteration);
-<<<<<<< HEAD
-                        if ((!this.Configuration.TestIterationsRunToCompletion && this.TestReport.NumOfFoundBugs > 0) ||
-=======
                         if ((!this.Configuration.RunTestIterationsToCompletion && this.TestReport.NumOfFoundBugs > 0) ||
->>>>>>> e720e3a5
                             this.Scheduler.IsReplayingSchedule || !runNext)
                         {
                             break;
@@ -589,11 +585,7 @@
                 }
 
                 if (runtime.IsBugFound && !this.Scheduler.IsReplayingSchedule &&
-<<<<<<< HEAD
-                    this.Configuration.TestIterationsRunToCompletion)
-=======
                     this.Configuration.RunTestIterationsToCompletion)
->>>>>>> e720e3a5
                 {
                     this.Logger.WriteLine(LogSeverity.Important, $"..... Iteration #{iteration + 1} " +
                         $"triggered bug #{this.TestReport.NumOfFoundBugs} " +
@@ -681,11 +673,7 @@
                 }
             }
 
-<<<<<<< HEAD
-            if (!this.Configuration.TestIterationsRunToCompletion)
-=======
             if (!this.Configuration.RunTestIterationsToCompletion)
->>>>>>> e720e3a5
             {
                 // Emits the human readable trace, if it exists.
                 if (!string.IsNullOrEmpty(this.ReadableTrace))
@@ -716,11 +704,7 @@
                 yield return graphPath;
             }
 
-<<<<<<< HEAD
-            if (!this.Configuration.TestIterationsRunToCompletion)
-=======
             if (!this.Configuration.RunTestIterationsToCompletion)
->>>>>>> e720e3a5
             {
                 // Emits the reproducible trace, if it exists.
                 if (!string.IsNullOrEmpty(this.ReproducibleTrace))
