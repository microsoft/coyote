--- conflicted
+++ resolved
@@ -12,7 +12,6 @@
     <PackageReference Include="Microsoft.ApplicationInsights.WindowsServer" Version="2.14.0" />
     <PackageReference Include="Mono.Cecil" Version="0.11.3" />
   </ItemGroup>
-<<<<<<< HEAD
   <ItemGroup Condition="'$(TargetFramework)' == 'net6.0'">
     <!-- <FrameworkReference Include="Microsoft.AspNetCore.App" /> -->
     <PackageReference Include="Microsoft.AspNetCore.Mvc.Testing" Version="6.0.0" />
@@ -21,19 +20,12 @@
     <!-- <FrameworkReference Include="Microsoft.AspNetCore.App" /> -->
     <PackageReference Include="Microsoft.AspNetCore.Mvc.Testing" Version="5.0.12" />
   </ItemGroup>
-  <ItemGroup Condition="'$(TargetFramework)' == 'netstandard2.0'">
-    <PackageReference Include="System.Text.Json" Version="5.0.2" />
-  </ItemGroup>
-  <ItemGroup Condition="'$(TargetFramework)' == 'netstandard2.1'">
-    <PackageReference Include="Microsoft.AspNetCore.Mvc.Testing" Version="2.2.0" />
-    <PackageReference Include="System.Text.Json" Version="5.0.2" />
-=======
   <ItemGroup Condition="'$(TargetFramework)' == 'netcoreapp3.1'">
     <PackageReference Include="System.Text.Json" Version="6.0.0" />
+    <PackageReference Include="Microsoft.AspNetCore.Mvc.Testing" Version="3.1.21" />
   </ItemGroup>
   <ItemGroup Condition="'$(TargetFramework)' == 'net462'">
     <PackageReference Include="System.Text.Json" Version="6.0.0" />
->>>>>>> 8d0fe88d
   </ItemGroup>
   <ItemGroup>
     <ProjectReference Include="..\..\Source\Core\Core.csproj" />
