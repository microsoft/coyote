﻿// Copyright (c) Microsoft Corporation.
// Licensed under the MIT License.

using System;
using System.Collections.Concurrent;
using System.Collections.Generic;
using System.Diagnostics;
using System.IO;
using System.Threading.Tasks;
using Microsoft.Coyote.Actors.Coverage;
using Microsoft.Coyote.SmartSockets;
using Microsoft.Coyote.SystematicTesting.Interfaces;
using Microsoft.Coyote.Telemetry;

namespace Microsoft.Coyote.SystematicTesting
{
    internal sealed class TestingProcessScheduler
    {
        /// <summary>
        /// Configuration.
        /// </summary>
        private readonly Configuration Configuration;

        /// <summary>
        /// The server that all the TestingProcess clients will connect to.
        /// </summary>
        private SmartSocketServer Server;

        /// <summary>
        /// Map from testing process ids to testing processes.
        /// </summary>
        private readonly Dictionary<uint, Process> TestingProcesses;

        /// <summary>
        /// Map from testing process name to testing process channels.
        /// </summary>
        private readonly Dictionary<string, SmartSocketClient> TestingProcessChannels;

        /// <summary>
        /// Total number of remote test processes that have called home.
        /// </summary>
        private int TestProcessesConnected;

        /// <summary>
        /// Time that last message was received from a parallel test.
        /// </summary>
        private int LastMessageTime;

        /// <summary>
        /// Records if we want certain child test processes to terminate, this key here is the
        /// SmartSocketClient Name.
        /// </summary>
        private readonly HashSet<string> Terminating = new HashSet<string>();

        /// <summary>
        /// The test reports per process.
        /// </summary>
        private readonly ConcurrentDictionary<uint, TestReport> TestReports;

        /// <summary>
        /// Test Trace files.
        /// </summary>
        private readonly ConcurrentDictionary<uint, string> TraceFiles;

        /// <summary>
        /// The global test report, which contains merged information
        /// from the test report of each testing process.
        /// </summary>
        private readonly TestReport GlobalTestReport;

        /// <summary>
        /// The testing profiler.
        /// </summary>
        private readonly Profiler Profiler;

        /// <summary>
        /// The scheduler lock.
        /// </summary>
        private readonly object SchedulerLock;

        /// <summary>
        /// The process id of the process that discovered a bug, else null.
        /// </summary>
        private uint? BugFoundByProcess;

        /// <summary>
        /// Set if ctrl-c or ctrl-break occurred.
        /// </summary>
        internal static bool IsProcessCanceled;

        /// <summary>
        /// Set true if we have multiple parallel processes or are running code coverage.
        /// </summary>
        private readonly bool IsRunOutOfProcess;

        /// <summary>
        /// Whether to write verbose output.
        /// </summary>
        private readonly bool IsVerbose;

        /// <summary>
        /// Initializes a new instance of the <see cref="TestingProcessScheduler"/> class.
        /// </summary>
        private TestingProcessScheduler(Configuration configuration)
        {
            this.TestingProcesses = new Dictionary<uint, Process>();
            this.TestingProcessChannels = new Dictionary<string, SmartSocketClient>();
            this.TestReports = new ConcurrentDictionary<uint, TestReport>();
            this.TraceFiles = new ConcurrentDictionary<uint, string>();
            this.GlobalTestReport = new TestReport(configuration);
            this.Profiler = new Profiler();
            this.SchedulerLock = new object();
            this.BugFoundByProcess = null;

            // Code coverage should be run out-of-process; otherwise VSPerfMon won't shutdown correctly
            // because an instrumented process (this one) is still running.
            if (configuration.ReportCodeCoverage)
            {
                configuration.ParallelBugFindingTasks = 1;
            }

            this.IsRunOutOfProcess = configuration.ParallelBugFindingTasks > 0;

            this.IsVerbose = configuration.IsVerbose;

            if (configuration.ParallelBugFindingTasks > 1)
            {
                configuration.IsVerbose = false;
            }

            configuration.EnableColoredConsoleOutput = true;

            this.Configuration = configuration;
        }

        /// <summary>
        /// Notifies the testing process scheduler that a bug was found.
        /// </summary>
        private void NotifyBugFound(uint processId)
        {
            string name = "CoyoteTestingProcess." + processId;
            lock (this.Terminating)
            {
                this.Terminating.Add(name);
            }

            lock (this.SchedulerLock)
            {
<<<<<<< HEAD
                if (!this.Configuration.TestIterationsRunToCompletion && this.BugFoundByProcess is null)
=======
                if (!this.Configuration.RunTestIterationsToCompletion && this.BugFoundByProcess is null)
>>>>>>> e720e3a5
                {
                    Console.WriteLine($"... Task {processId} found a bug.");
                    this.BugFoundByProcess = processId;
                    // Must be async relative to this NotifyBugFound handler.
                    Task.Run(() => this.CleanupTestProcesses(processId));
                }
            }
        }

        private async void CleanupTestProcesses(uint bugProcessId, int maxWait = 60000)
        {
            try
            {
                string serverName = this.Configuration.TestingSchedulerEndPoint;
                var stopRequest = new TestServerMessage("TestServerMessage", serverName)
                {
                    Stop = true
                };

                var snapshot = new Dictionary<uint, Process>(this.TestingProcesses);

                foreach (var testingProcess in snapshot)
                {
                    if (testingProcess.Key != bugProcessId)
                    {
                        string name = "CoyoteTestingProcess." + testingProcess.Key;

                        lock (this.Terminating)
                        {
                            this.Terminating.Add(name);
                        }

                        if (this.TestingProcessChannels.TryGetValue(name, out SmartSocketClient client) && client.BackChannel != null)
                        {
                            // use the back channel to stop the client immediately, which will trigger client
                            // to also send us their TestReport (on the regular channel).
                            await client.BackChannel.SendAsync(stopRequest);
                        }
                    }
                }

                await this.WaitForParallelTestReports(maxWait);
            }
            catch (Exception ex)
            {
                Console.WriteLine($"... Exception: {ex.Message}");
            }
        }

        private void KillTestingProcesses()
        {
            lock (this.SchedulerLock)
            {
                foreach (var testingProcess in this.TestingProcesses)
                {
                    try
                    {
                        var process = testingProcess.Value;
                        if (!process.HasExited)
                        {
                            IO.Debug.WriteLine("... Killing child process : " + process.Id);
                            process.Kill();
                            process.Dispose();
                        }
                    }
                    catch (Exception e)
                    {
                        IO.Debug.WriteLine("... Unable to terminate testing task: " + e.Message);
                    }
                }

                this.TestingProcesses.Clear();
            }
        }

        /// <summary>
        /// Sets the test report from the specified process.
        /// </summary>
        private void SetTestReport(TestReport testReport, uint processId)
        {
            lock (this.SchedulerLock)
            {
                this.MergeTestReport(testReport, processId);
            }
        }

        /// <summary>
        /// Creates a new testing process scheduler.
        /// </summary>
        internal static TestingProcessScheduler Create(Configuration configuration)
        {
            return new TestingProcessScheduler(configuration);
        }

        /// <summary>
        /// Runs the Coyote testing scheduler.
        /// </summary>
        internal void Run()
        {
            Console.WriteLine($"... Started the testing task scheduler (process:{Process.GetCurrentProcess().Id}).");

            // Start the local server.
            this.StartServer();

            this.Profiler.StartMeasuringExecutionTime();

            if (this.IsRunOutOfProcess)
            {
                using (var telemetryClient = new CoyoteTelemetryClient(this.Configuration))
                {
                    telemetryClient.TrackEventAsync("test").Wait();

                    Stopwatch watch = new Stopwatch();
                    watch.Start();

                    this.CreateParallelTestingProcesses();
                    if (this.Configuration.WaitForTestingProcesses)
                    {
                        this.WaitForParallelTestingProcesses().Wait();
                    }
                    else
                    {
                        this.RunParallelTestingProcesses();
                    }

                    watch.Stop();

                    if (this.GlobalTestReport.NumOfFoundBugs > 0)
                    {
                        telemetryClient.TrackMetricAsync("test-bugs", this.GlobalTestReport.NumOfFoundBugs).Wait();
                    }

                    if (!Debugger.IsAttached)
                    {
                        telemetryClient.TrackMetricAsync("test-time", watch.Elapsed.TotalSeconds).Wait();
                    }
                }
            }
            else
            {
                this.CreateAndRunInMemoryTestingProcess();
            }

            this.Profiler.StopMeasuringExecutionTime();

            // Stop listening and close the server.
            this.StopServer();

            if (!IsProcessCanceled)
            {
                // Merges and emits the test report.
                this.EmitTestReport();
            }
        }

        /// <summary>
        /// Creates the user specified number of parallel testing processes.
        /// </summary>
        private void CreateParallelTestingProcesses()
        {
            for (uint testId = 0; testId < this.Configuration.ParallelBugFindingTasks; testId++)
            {
                var process = TestingProcessFactory.Create(testId, this.Configuration);
                this.TestingProcesses.Add(testId, process);
            }

            Console.WriteLine($"... Created '{this.Configuration.ParallelBugFindingTasks}' " +
                "testing tasks.");
        }

        private async Task WaitForParallelTestingProcesses()
        {
            if (this.TestingProcesses.Count > 0)
            {
                Console.WriteLine($"... Waiting for testing processes to start. Use the following command line to launch each test");
                Console.WriteLine($"... Make sure to change /testing-process-id:x so that x goes from 0 to {this.TestingProcesses.Count}");
                Process p = this.TestingProcesses[0];
                Console.WriteLine($"{p.StartInfo.FileName} {p.StartInfo.Arguments}");
            }

            await this.WaitForParallelTestReports();
        }

        private async Task WaitForParallelTestReports(int maxWait = 60000)
        {
            this.LastMessageTime = Environment.TickCount;

            // wait for the parallel tasks to connect to us
            while (this.TestProcessesConnected < this.TestingProcesses.Count)
            {
                await Task.Delay(100);
                this.AssertTestProcessActivity(maxWait);
            }

            // wait 60 seconds for tasks to call back with all their reports and disconnect.
            // and reset the click each time a message is received
            while (this.TestingProcessChannels.Count > 0)
            {
                await Task.Delay(100);
                this.AssertTestProcessActivity(maxWait);
            }
        }

        private void AssertTestProcessActivity(int maxWait)
        {
            if (this.LastMessageTime + maxWait < Environment.TickCount)
            {
                // oh dear, haven't heard from anyone in 60 seconds, and they have not
                // disconnected, so time to get out the sledge hammer and kill them!
                this.KillTestingProcesses();
                throw new Exception("Terminating TestProcesses due to inactivity");
            }
        }

        /// <summary>
        /// Runs the parallel testing processes.
        /// </summary>
        private void RunParallelTestingProcesses()
        {
            // Starts the testing processes.
            for (uint testId = 0; testId < this.Configuration.ParallelBugFindingTasks; testId++)
            {
                this.TestingProcesses[testId].Start();
            }

            // Waits the testing processes to exit.
            for (uint testId = 0; testId < this.Configuration.ParallelBugFindingTasks; testId++)
            {
                try
                {
                    if (this.TestingProcesses.TryGetValue(testId, out Process p))
                    {
                        p.WaitForExit();
                    }
                }
                catch (InvalidOperationException)
                {
                    IO.Debug.WriteLine($"... Unable to wait for testing task '{testId}' to " +
                        "terminate. Task has already terminated.");
                }
            }
        }

        /// <summary>
        /// Creates and runs an in-memory testing process.
        /// </summary>
        /// <returns>The number of bugs found.</returns>
        private int CreateAndRunInMemoryTestingProcess()
        {
            TestingProcess testingProcess = TestingProcess.Create(this.Configuration);

            Console.WriteLine($"... Created '1' testing task (process:{Process.GetCurrentProcess().Id}).");

            // Runs the testing process.
            int bugs = testingProcess.Run();

            // Get and merge the test report.
            TestReport testReport = testingProcess.GetTestReport();
            if (testReport != null)
            {
                this.MergeTestReport(testReport, 0);
            }

            return bugs;
        }

        /// <summary>
        /// Opens the local server for TestingProcesses to connect to.
        /// If we are not running anything out of process then this does nothing.
        /// </summary>
        private void StartServer()
        {
            if (!this.IsRunOutOfProcess)
            {
                return;
            }

            var resolver = new SmartSocketTypeResolver(typeof(BugFoundMessage),
                                                       typeof(TestReportMessage),
                                                       typeof(TestServerMessage),
                                                       typeof(TestProgressMessage),
                                                       typeof(TestTraceMessage),
                                                       typeof(TestReport),
                                                       typeof(CoverageInfo),
                                                       typeof(Configuration));
            var server = SmartSocketServer.StartServer(this.Configuration.TestingSchedulerEndPoint, resolver, this.Configuration.TestingSchedulerIpAddress);
            server.ClientConnected += this.OnClientConnected;
            server.ClientDisconnected += this.OnClientDisconnected;
            server.BackChannelOpened += this.OnBackChannelOpened;

            // pass this along to the TestingProcesses.
            this.Configuration.TestingSchedulerIpAddress = server.EndPoint.ToString();

            IO.Debug.WriteLine($"... Server listening on '{server.EndPoint}'");

            this.Server = server;
        }

        private async void OnBackChannelOpened(object sender, SmartSocketClient e)
        {
            // this is the socket we can use to communicate directly to the client... it will be
            // available as the "BackChannel" property on the associated client socket.
            // But if we've already asked this client to terminate then tell it to stop.
            SocketMessage response = new TestServerMessage("ok", this.Configuration.TestingSchedulerEndPoint);
            TestServerMessage message = null;
            lock (this.Terminating)
            {
                if (this.Terminating.Contains(e.Name))
                {
                    message = new TestServerMessage("ok", this.Configuration.TestingSchedulerEndPoint)
                    {
                        Stop = true
                    };
                }
            }

            if (message != null)
            {
                await e.BackChannel.SendAsync(message);
            }
        }

        private void OnClientDisconnected(object sender, SmartSocketClient e)
        {
            lock (this.SchedulerLock)
            {
                this.TestingProcessChannels.Remove(e.Name);
            }
        }

        private void OnClientConnected(object sender, SmartSocketClient e)
        {
            e.Error += this.OnClientError;

            if (this.IsVerbose)
            {
                Console.WriteLine($"... TestProcess '{e.Name}' is connected");
            }

            Task.Run(() => this.HandleClientAsync(e));
        }

        private async void HandleClientAsync(SmartSocketClient client)
        {
            while (client.IsConnected)
            {
                SocketMessage e = await client.ReceiveAsync();
                if (e != null)
                {
                    this.LastMessageTime = Environment.TickCount;
                    uint processId = 0;

                    if (e.Id == SmartSocketClient.ConnectedMessageId)
                    {
                        lock (this.SchedulerLock)
                        {
                            this.TestProcessesConnected++;
                            this.TestingProcessChannels.Add(e.Sender, client);
                        }
                    }
                    else if (e is BugFoundMessage)
                    {
                        BugFoundMessage bug = (BugFoundMessage)e;
                        processId = bug.ProcessId;
                        await client.SendAsync(new SocketMessage("ok", this.Configuration.TestingSchedulerEndPoint));
                        if (this.IsVerbose)
                        {
                            Console.WriteLine($"... Bug report received from '{bug.Sender}'");
                        }

                        this.NotifyBugFound(processId);
                    }
                    else if (e is TestReportMessage)
                    {
                        TestReportMessage report = (TestReportMessage)e;
                        processId = report.ProcessId;
                        await client.SendAsync(new SocketMessage("ok", this.Configuration.TestingSchedulerEndPoint));
                        if (this.IsVerbose)
                        {
                            Console.WriteLine($"... Test report received from '{report.Sender}'");
                        }

                        this.SetTestReport(report.TestReport, report.ProcessId);
                    }
                    else if (e is TestTraceMessage)
                    {
                        TestTraceMessage report = (TestTraceMessage)e;
                        processId = report.ProcessId;
                        await client.SendAsync(new SocketMessage("ok", this.Configuration.TestingSchedulerEndPoint));
                        this.SaveTraceReport(report);
                    }
                    else if (e is TestProgressMessage)
                    {
                        TestProgressMessage progress = (TestProgressMessage)e;
                        processId = progress.ProcessId;
                        await client.SendAsync(new SocketMessage("ok", this.Configuration.TestingSchedulerEndPoint));
                        // todo: do something fun with progress info.
                    }
                }
            }
        }

        private void SaveTraceReport(TestTraceMessage report)
        {
            if (report.Contents != null)
            {
                string fileName = this.Configuration.AssemblyToBeAnalyzed;
                string targetDir = Path.GetDirectoryName(fileName);
                string outputDir = Path.Combine(targetDir, "Output", Path.GetFileName(fileName), "CoyoteOutput");
                string remoteFileName = Path.GetFileName(report.FileName);
                string localTraceFile = Path.Combine(outputDir, remoteFileName);
                File.WriteAllText(localTraceFile, report.Contents);
                Console.WriteLine($"... Saved trace report: {localTraceFile}");
            }
            else
            {
                // tests ran locally so the file name is good!
                Console.WriteLine($"... See trace report: {report.FileName}");
            }
        }

        private void OnClientError(object sender, Exception e)
        {
            // todo: handle client failures?  The client process died, etc...
            SmartSocketClient client = (SmartSocketClient)sender;
            if (!this.Terminating.Contains(client.Name))
            {
                Console.WriteLine($"### Error from client {client.Name}: {e.Message}");
            }
        }

        /// <summary>
        /// Closes the local server, if we have one.
        /// </summary>
        private void StopServer()
        {
            if (this.Server != null)
            {
                this.Server.Stop();
                this.Server = null;
            }
        }

        /// <summary>
        /// Merges the test report from the specified process.
        /// </summary>
        private void MergeTestReport(TestReport testReport, uint processId)
        {
            if (this.TestReports.TryAdd(processId, testReport))
            {
                // Merges the test report into the global report.
                IO.Debug.WriteLine($"... Merging task {processId} test report.");
                this.GlobalTestReport.Merge(testReport);
            }
            else
            {
                IO.Debug.WriteLine($"... Unable to merge test report from task '{processId}'. " +
                    " Report is already merged.");
            }
        }

        /// <summary>
        /// Emits the test report.
        /// </summary>
        private void EmitTestReport()
        {
            var testReports = new List<TestReport>(this.TestReports.Values);
            foreach (var process in this.TestingProcesses)
            {
                if (!this.TestReports.ContainsKey(process.Key))
                {
                    Console.WriteLine($"... Task {process.Key} failed due to an internal error.");
                }
            }

            if (this.TestReports.Count is 0)
            {
                Environment.ExitCode = (int)ExitCode.InternalError;
                return;
            }

            if (this.Configuration.ReportActivityCoverage)
            {
                Console.WriteLine($"... Emitting coverage reports:");
                Reporter.EmitTestingCoverageReport(this.GlobalTestReport);
            }

            if (this.Configuration.DebugActivityCoverage)
            {
                Console.WriteLine($"... Emitting debug coverage reports:");
                foreach (var report in this.TestReports)
                {
                    Reporter.EmitTestingCoverageReport(report.Value, report.Key, isDebug: true);
                }
            }

            Console.WriteLine(this.GlobalTestReport.GetText(this.Configuration, "..."));
            Console.WriteLine($"... Elapsed {this.Profiler.Results()} sec.");

            if (this.GlobalTestReport.InternalErrors.Count > 0)
            {
                Environment.ExitCode = (int)ExitCode.InternalError;
            }
            else if (this.GlobalTestReport.NumOfFoundBugs > 0)
            {
                Environment.ExitCode = (int)ExitCode.BugFound;
            }
            else
            {
                Environment.ExitCode = (int)ExitCode.Success;
            }
        }
    }
}<|MERGE_RESOLUTION|>--- conflicted
+++ resolved
@@ -146,11 +146,7 @@
 
             lock (this.SchedulerLock)
             {
-<<<<<<< HEAD
-                if (!this.Configuration.TestIterationsRunToCompletion && this.BugFoundByProcess is null)
-=======
                 if (!this.Configuration.RunTestIterationsToCompletion && this.BugFoundByProcess is null)
->>>>>>> e720e3a5
                 {
                     Console.WriteLine($"... Task {processId} found a bug.");
                     this.BugFoundByProcess = processId;
