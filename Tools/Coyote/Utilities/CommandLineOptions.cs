﻿// Copyright (c) Microsoft Corporation.
// Licensed under the MIT License.

using System;
using System.Collections.Generic;
using System.IO;
using System.Linq;
using System.Net;
using Microsoft.Coyote.IO;
using Microsoft.Coyote.Rewriting;

namespace Microsoft.Coyote.Utilities
{
    internal sealed class CommandLineOptions
    {
        /// <summary>
        /// The command line parser to use.
        /// </summary>
        private readonly CommandLineArgumentParser Parser;

        /// <summary>
        /// Initializes a new instance of the <see cref="CommandLineOptions"/> class.
        /// </summary>
        internal CommandLineOptions()
        {
            this.Parser = new CommandLineArgumentParser("Coyote",
                "The Coyote tool enables you to systematically test a specified Coyote test, generate " +
                "a reproducible bug-trace if a bug is found, and replay a bug-trace using the VS debugger.");

            var basicGroup = this.Parser.GetOrCreateGroup("Basic", "Basic options", true);
            var commandArg = basicGroup.AddPositionalArgument("command", "The operation perform (test, replay, rewrite)");
            commandArg.AllowedValues = new List<string>(new string[] { "test", "replay", "rewrite", "telemetry" });
            basicGroup.AddPositionalArgument("path", "Path to the Coyote program to test");
            basicGroup.AddArgument("method", "m", "Suffix of the test method to execute");
            basicGroup.AddArgument("outdir", "o", "Dump output to directory x (absolute path or relative to current directory");
            var verbosityArg = basicGroup.AddArgument("verbosity", "v", "Enable verbose log output during testing providing the level of logging you want to see: quiet, minimal, normal, detailed.  Using -v with no argument defaults to 'detailed'", typeof(string), defaultValue: "detailed");
            verbosityArg.AllowedValues = new List<string>(new string[] { "quiet", "minimal", "normal", "detailed" });
            basicGroup.AddArgument("debug", "d", "Enable debugging", typeof(bool)).IsHidden = true;
            basicGroup.AddArgument("break", "b", "Attaches the debugger and also adds a breakpoint when an assertion fails (disabled during parallel testing)", typeof(bool));
            basicGroup.AddArgument("version", null, "Show tool version", typeof(bool));

            var testingGroup = this.Parser.GetOrCreateGroup("testingGroup", "Systematic testing options");
            testingGroup.DependsOn = new CommandLineArgumentDependency() { Name = "command", Value = "test" };
            testingGroup.AddArgument("iterations", "i", "Number of schedules to explore for bugs", typeof(uint));
            testingGroup.AddArgument("timeout", "t", "Timeout in seconds after which no more testing iterations will run (disabled by default)", typeof(uint));
            testingGroup.AddArgument("max-steps", "ms", @"Max scheduling steps to be explored during systematic testing (by default 10,000 unfair and 100,000 fair steps).
You can provide one or two unsigned integer values", typeof(uint)).IsMultiValue = true;
            testingGroup.AddArgument("timeout-delay", null, "Controls the frequency of timeouts by built-in timers (not a unit of time)", typeof(uint));
            testingGroup.AddArgument("deadlock-timeout", null, "Controls how much time (in ms) to wait before reporting a potential deadlock", typeof(uint));
            testingGroup.AddArgument("fail-on-maxsteps", null, "Consider it a bug if the test hits the specified max-steps", typeof(bool));
            testingGroup.AddArgument("liveness-temperature-threshold", null, "Specify the liveness temperature threshold is the liveness temperature value that triggers a liveness bug", typeof(uint));
            testingGroup.AddArgument("parallel", "p", "Number of parallel testing processes (the default '0' runs the test in-process)", typeof(uint));
            testingGroup.AddArgument("sch-random", null, "Choose the random scheduling strategy (this is the default)", typeof(bool));
            testingGroup.AddArgument("sch-rl", null, "Choose the QL scheduling strategy", typeof(bool));
            testingGroup.AddArgument("sch-probabilistic", "sp", "Choose the probabilistic scheduling strategy with given probability for each scheduling decision where the probability is " +
                "specified as the integer N in the equation 0.5 to the power of N.  So for N=1, the probability is 0.5, for N=2 the probability is 0.25, N=3 you get 0.125, etc.", typeof(uint));
            testingGroup.AddArgument("sch-pct", null, "Choose the PCT scheduling strategy with given maximum number of priority switch points", typeof(uint));
            testingGroup.AddArgument("sch-fairpct", null, "Choose the fair PCT scheduling strategy with given maximum number of priority switch points", typeof(uint));
            testingGroup.AddArgument("sch-portfolio", null, "Choose the portfolio scheduling strategy", typeof(bool));
            testingGroup.AddArgument("abstraction-level", null, "Choose the portfolio scheduling strategy", typeof(string));

            var replayOptions = this.Parser.GetOrCreateGroup("replayOptions", "Replay options");
            replayOptions.DependsOn = new CommandLineArgumentDependency() { Name = "command", Value = "replay" };
            replayOptions.AddPositionalArgument("schedule", "Schedule file to replay");

            var rewritingGroup = this.Parser.GetOrCreateGroup("rewritingGroup", "Binary rewriting options");
            rewritingGroup.DependsOn = new CommandLineArgumentDependency() { Name = "command", Value = "rewrite" };
            rewritingGroup.AddArgument("strong-name-key-file", "snk", "Path to strong name signing key");
            rewritingGroup.AddArgument("rewrite-dependencies", null, "Rewrite all dependent assemblies that are found in the same location as the given path", typeof(bool));
            rewritingGroup.AddArgument("rewrite-unit-tests", null, "Rewrite unit tests to run in the scope of the Coyote testing engine", typeof(bool));
            rewritingGroup.AddArgument("rewrite-threads", null, "Rewrite low-level threading APIs (experimental)", typeof(bool));

            var coverageGroup = this.Parser.GetOrCreateGroup("coverageGroup", "Code and activity coverage options");
            coverageGroup.DependsOn = new CommandLineArgumentDependency() { Name = "command", Value = "test" };
            var coverageArg = coverageGroup.AddArgument("coverage", "c", @"Generate code coverage statistics (via VS instrumentation) with zero or more values equal to:
 code: Generate code coverage statistics (via VS instrumentation)
 activity: Generate activity (state machine, event, etc.) coverage statistics
 activity-debug: Print activity coverage statistics with debug info", typeof(string));
            coverageArg.AllowedValues = new List<string>(new string[] { string.Empty, "code", "activity", "activity-debug" });
            coverageArg.IsMultiValue = true;
            coverageGroup.AddArgument("instrument", "instr", "Additional file spec(s) to instrument for code coverage (wildcards supported)", typeof(string));
            coverageGroup.AddArgument("instrument-list", "instr-list", "File containing the paths to additional file(s) to instrument for code " +
                "coverage, one per line, wildcards supported, lines starting with '//' are skipped", typeof(string));

            var advancedGroup = this.Parser.GetOrCreateGroup("advancedGroup", "Advanced options");
            advancedGroup.DependsOn = new CommandLineArgumentDependency() { Name = "command", Value = "test" };
            advancedGroup.AddArgument("explore", null, "Keep testing until the bound (e.g. iteration or time) is reached", typeof(bool));
            advancedGroup.AddArgument("seed", null, "Specify the random value generator seed", typeof(uint));
            advancedGroup.AddArgument("graph-bug", null, "Output a DGML graph of the iteration that found a bug", typeof(bool));
            advancedGroup.AddArgument("graph", null, "Output a DGML graph of all test iterations whether a bug was found or not", typeof(bool));
            advancedGroup.AddArgument("xml-trace", null, "Specify a filename for XML runtime log output to be written to", typeof(bool));
            advancedGroup.AddArgument("actor-runtime-log", null, "Specify an additional custom logger using fully qualified name: 'fullclass,assembly'", typeof(string));

            var experimentalGroup = this.Parser.GetOrCreateGroup("experimentalGroup", "Experimental options");
            experimentalGroup.DependsOn = new CommandLineArgumentDependency() { Name = "command", Value = "test" };
            experimentalGroup.AddArgument("relaxed-testing", null, "Relax systematic testing to allow for uncontrolled concurrency", typeof(bool));
            experimentalGroup.AddArgument("concurrency-fuzzing", null, "Enable concurrency fuzzing", typeof(bool));

            // Hidden options (for debugging or experimentation only).
            var hiddenGroup = this.Parser.GetOrCreateGroup("hiddenGroup", "Hidden Options");
            hiddenGroup.IsHidden = true;
            hiddenGroup.AddArgument("prefix", null, "Safety prefix bound", typeof(int)); // why is this needed, seems to just be an override for MaxUnfairSchedulingSteps?
            hiddenGroup.AddArgument("run-as-parallel-testing-task", null, null, typeof(bool));
            hiddenGroup.AddArgument("additional-paths", null, null, typeof(string));
            hiddenGroup.AddArgument("testing-scheduler-ipaddress", null, "Specify server ip address and optional port (default: 127.0.0.1:0))", typeof(string));
            hiddenGroup.AddArgument("testing-scheduler-endpoint", null, "Specify a name for the server (default: CoyoteTestScheduler)", typeof(string));
            hiddenGroup.AddArgument("testing-process-id", null, "The id of the controlling TestingProcessScheduler", typeof(uint));
            hiddenGroup.AddArgument("wait-for-testing-processes", null, "Wait for testing processes to start (default is to launch them)", typeof(bool));
            hiddenGroup.AddArgument("parallel-debug", "pd", "Used with --parallel to put up a debugger prompt on each child process", typeof(bool));
        }

        internal void PrintHelp(TextWriter w)
        {
            this.Parser.PrintHelp(w);
        }

        /// <summary>
        /// Parses the command line options and returns a configuration.
        /// </summary>
        /// <param name="args">The command line arguments to parse.</param>
        /// <param name="configuration">The Configuration object populated with the parsed command line options.</param>
        /// <param name="options">The optional rewriting options.</param>
        internal bool Parse(string[] args, Configuration configuration, RewritingOptions options)
        {
            try
            {
                var result = this.Parser.ParseArguments(args);
                if (result != null)
                {
                    foreach (var arg in result)
                    {
                        UpdateConfigurationWithParsedArgument(configuration, options, arg);
                    }

                    SanitizeConfiguration(configuration);
                    return true;
                }
            }
            catch (CommandLineException ex)
            {
                if ((from arg in ex.Result where arg.LongName == "version" select arg).Any())
                {
                    WriteVersion();
                    Environment.Exit(1);
                }
                else
                {
                    this.Parser.PrintHelp(Console.Out);
                    Error.ReportAndExit(ex.Message);
                }
            }
            catch (Exception ex)
            {
                this.Parser.PrintHelp(Console.Out);
                Error.ReportAndExit(ex.Message);
            }

            return false;
        }

        /// <summary>
        /// Updates the configuration with the specified parsed argument.
        /// </summary>
        private static void UpdateConfigurationWithParsedArgument(Configuration configuration, RewritingOptions options, CommandLineArgument option)
        {
            switch (option.LongName)
            {
                case "command":
                    configuration.ToolCommand = (string)option.Value;
                    break;
                case "outdir":
                    configuration.OutputFilePath = (string)option.Value;
                    break;
                case "debug":
                    configuration.IsDebugVerbosityEnabled = true;
                    Debug.IsEnabled = true;
                    break;
                case "verbosity":
                    configuration.IsVerbose = true;
                    string verbosity = (string)option.Value;
                    switch (verbosity)
                    {
                        case "quiet":
                            configuration.IsVerbose = false;
                            break;
                        case "detailed":
                            configuration.LogLevel = options.LogLevel = LogSeverity.Informational;
                            break;
                        case "normal":
                            configuration.LogLevel = options.LogLevel = LogSeverity.Warning;
                            break;
                        case "minimal":
                            configuration.LogLevel = options.LogLevel = LogSeverity.Error;
                            break;
                        default:
                            Error.ReportAndExit($"Please give a valid value for 'verbosity' must be one of 'errors', 'warnings', or 'info', but found {verbosity}.");
                            break;
                    }

                    break;
                case "path":
                    if (configuration.ToolCommand is "test" || configuration.ToolCommand is "replay")
                    {
                        // In the case of 'coyote test' or 'replay', the path is the assembly to be tested.
                        configuration.AssemblyToBeAnalyzed = (string)option.Value;
                    }
                    else if (configuration.ToolCommand is "rewrite")
                    {
                        // In the case of 'coyote rewrite', the path is the JSON configuration file
                        // with the binary rewriting options.
                        string filename = (string)option.Value;
                        if (Directory.Exists(filename))
                        {
                            // then we want to rewrite a whole folder full of dll's.
                            configuration.RewritingOptionsPath = filename;
                        }
                        else
                        {
                            string extension = Path.GetExtension(filename);
                            if (string.Compare(extension, ".json", StringComparison.OrdinalIgnoreCase) is 0)
                            {
                                configuration.RewritingOptionsPath = filename;
                            }
                            else if (string.Compare(extension, ".dll", StringComparison.OrdinalIgnoreCase) is 0 ||
                                string.Compare(extension, ".exe", StringComparison.OrdinalIgnoreCase) is 0)
                            {
                                configuration.AssemblyToBeAnalyzed = filename;
                            }
                            else
                            {
                                Error.ReportAndExit("Please give a valid .dll or JSON configuration file for binary rewriting.");
                            }
                        }
                    }

                    break;
                case "method":
                    configuration.TestMethodName = (string)option.Value;
                    break;
                case "relaxed-testing":
                    configuration.IsRelaxedControlledTestingEnabled = true;
                    break;
                case "concurrency-fuzzing":
                    configuration.IsConcurrencyFuzzingEnabled = true;
                    break;
                case "explore":
                    configuration.PerformFullExploration = true;
                    break;
                case "seed":
                    configuration.RandomGeneratorSeed = (uint)option.Value;
                    break;
                case "sch-random":
                case "sch-rl":
                case "sch-dfs":
                case "sch-portfolio":
                    configuration.SchedulingStrategy = option.LongName.Substring(4);
                    break;
                case "sch-probabilistic":
                case "sch-pct":
                case "sch-fairpct":
                    configuration.SchedulingStrategy = option.LongName.Substring(4);
                    configuration.StrategyBound = (int)(uint)option.Value;
                    break;
<<<<<<< HEAD
                case "partially-controlled-testing":
                    configuration.IsPartiallyControlledTestingEnabled = true;
                    break;
                case "abstraction-level":
                    configuration.AbstractionLevel = (string)option.Value;
                    configuration.IsProgramStateHashingEnabled = true;
                    break;
=======
>>>>>>> da270b5a
                case "schedule":
                    {
                        string filename = (string)option.Value;
                        string extension = Path.GetExtension(filename);
                        if (!extension.Equals(".schedule"))
                        {
                            Error.ReportAndExit("Please give a valid schedule file " +
                                "with extension '.schedule'.");
                        }

                        configuration.ScheduleFile = filename;
                    }

                    break;
                case "version":
                    WriteVersion();
                    Environment.Exit(1);
                    break;
                case "break":
                    configuration.AttachDebugger = true;
                    break;
                case "iterations":
                    configuration.TestingIterations = (uint)option.Value;
                    break;
                case "timeout":
                    configuration.TestingTimeout = (int)(uint)option.Value;
                    break;
                case "parallel":
                    configuration.ParallelBugFindingTasks = (uint)option.Value;
                    break;
                case "parallel-debug":
                    configuration.ParallelDebug = true;
                    break;
                case "wait-for-testing-processes":
                    configuration.WaitForTestingProcesses = true;
                    break;
                case "testing-scheduler-ipaddress":
                    {
                        var ipAddress = (string)option.Value;
                        int port = 0;
                        if (ipAddress.Contains(":"))
                        {
                            string[] parts = ipAddress.Split(':');
                            if (parts.Length != 2 || !int.TryParse(parts[1], out port))
                            {
                                Error.ReportAndExit("Please give a valid port number for --testing-scheduler-ipaddress option");
                            }

                            ipAddress = parts[0];
                        }

                        if (!IPAddress.TryParse(ipAddress, out _))
                        {
                            Error.ReportAndExit("Please give a valid ip address for --testing-scheduler-ipaddress option");
                        }

                        configuration.TestingSchedulerIpAddress = ipAddress + ":" + port;
                    }

                    break;
                case "run-as-parallel-testing-task":
                    configuration.RunAsParallelBugFindingTask = true;
                    break;
                case "additional-paths":
                    configuration.AdditionalPaths = (string)option.Value;
                    break;
                case "testing-scheduler-endpoint":
                    configuration.TestingSchedulerEndPoint = (string)option.Value;
                    break;
                case "testing-process-id":
                    configuration.TestingProcessId = (uint)option.Value;
                    break;
                case "graph":
                    configuration.IsDgmlGraphEnabled = true;
                    configuration.IsDgmlBugGraph = false;
                    break;
                case "graph-bug":
                    configuration.IsDgmlGraphEnabled = true;
                    configuration.IsDgmlBugGraph = true;
                    break;
                case "xml-trace":
                    configuration.IsXmlLogEnabled = true;
                    break;
                case "actor-runtime-log":
                    configuration.CustomActorRuntimeLogType = (string)option.Value;
                    break;
                case "coverage":
                    if (option.Value is null)
                    {
                        configuration.ReportCodeCoverage = true;
                        configuration.ReportActivityCoverage = true;
                    }
                    else
                    {
                        foreach (var item in (string[])option.Value)
                        {
                            switch (item)
                            {
                                case "code":
                                    configuration.ReportCodeCoverage = true;
                                    break;
                                case "activity":
                                    configuration.ReportActivityCoverage = true;
                                    break;
                                case "activity-debug":
                                    configuration.ReportActivityCoverage = true;
                                    configuration.DebugActivityCoverage = true;
                                    break;
                                default:
                                    break;
                            }
                        }
                    }

                    break;
                case "instrument":
                    configuration.AdditionalCodeCoverageAssemblies[(string)option.Value] = false;
                    break;
                case "instrument-list":
                    configuration.AdditionalCodeCoverageAssemblies[(string)option.Value] = true;
                    break;
                case "strong-name-key-file":
                    options.StrongNameKeyFile = (string)option.Value;
                    break;
                case "rewrite-dependencies":
                    options.IsRewritingDependencies = true;
                    break;
                case "rewrite-unit-tests":
                    options.IsRewritingUnitTests = true;
                    break;
                case "rewrite-threads":
                    options.IsRewritingThreads = true;
                    break;
                case "timeout-delay":
                    configuration.TimeoutDelay = (uint)option.Value;
                    break;
                case "deadlock-timeout":
                    configuration.DeadlockTimeout = (uint)option.Value;
                    break;
                case "max-steps":
                    {
                        uint[] values = (uint[])option.Value;
                        if (values.Length > 2)
                        {
                            Error.ReportAndExit("Invalid number of options supplied via '--max-steps'.");
                        }

                        try
                        {
                            uint i = values[0];
                            uint j;
                            if (values.Length is 2)
                            {
                                j = values[1];
                                configuration.WithMaxSchedulingSteps(i, j);
                            }
                            else
                            {
                                configuration.WithMaxSchedulingSteps(i);
                            }
                        }
                        catch (ArgumentException)
                        {
                            Error.ReportAndExit("For the option '--max-steps N[,M]', please make sure that M >= N.");
                        }
                    }

                    break;
                case "fail-on-maxsteps":
                    configuration.ConsiderDepthBoundHitAsBug = true;
                    break;
                case "prefix":
                    configuration.SafetyPrefixBound = (int)option.Value;
                    break;
                case "liveness-temperature-threshold":
                    configuration.LivenessTemperatureThreshold = (int)(uint)option.Value;
                    configuration.UserExplicitlySetLivenessTemperatureThreshold = true;
                    break;
                default:
                    throw new Exception(string.Format("Unhandled parsed argument: '{0}'", option.LongName));
            }
        }

        private static void WriteVersion()
        {
            Console.WriteLine("Version: {0}", typeof(CommandLineOptions).Assembly.GetName().Version);
        }

        /// <summary>
        /// Checks the configuration for errors.
        /// </summary>
        private static void SanitizeConfiguration(Configuration configuration)
        {
            if (string.IsNullOrEmpty(configuration.AssemblyToBeAnalyzed) &&
                string.Compare(configuration.ToolCommand, "test", StringComparison.OrdinalIgnoreCase) is 0)
            {
                Error.ReportAndExit("Please give a valid path to a Coyote program's dll using 'test x'.");
            }

            if (configuration.SchedulingStrategy != "portfolio" &&
                configuration.SchedulingStrategy != "random" &&
                configuration.SchedulingStrategy != "rl" &&
                configuration.SchedulingStrategy != "pct" &&
                configuration.SchedulingStrategy != "fairpct" &&
                configuration.SchedulingStrategy != "probabilistic" &&
                configuration.SchedulingStrategy != "dfs")
            {
                Error.ReportAndExit("Please provide a scheduling strategy (see --sch* options)");
            }

            if (configuration.AbstractionLevel != "default" &&
                configuration.AbstractionLevel != "inboxonly" &&
                configuration.AbstractionLevel != "custom" &&
                configuration.AbstractionLevel != "custom-only")
            {
                Error.ReportAndExit("Please provide a supported abstraction level from default, inboxonly, custom or custom-only");
            }

            if (configuration.SafetyPrefixBound > 0 &&
                configuration.SafetyPrefixBound >= configuration.MaxUnfairSchedulingSteps)
            {
                Error.ReportAndExit("Please give a safety prefix bound that is less than the " +
                    "max scheduling steps bound.");
            }
        }
    }
}<|MERGE_RESOLUTION|>--- conflicted
+++ resolved
@@ -57,7 +57,6 @@
             testingGroup.AddArgument("sch-pct", null, "Choose the PCT scheduling strategy with given maximum number of priority switch points", typeof(uint));
             testingGroup.AddArgument("sch-fairpct", null, "Choose the fair PCT scheduling strategy with given maximum number of priority switch points", typeof(uint));
             testingGroup.AddArgument("sch-portfolio", null, "Choose the portfolio scheduling strategy", typeof(bool));
-            testingGroup.AddArgument("abstraction-level", null, "Choose the portfolio scheduling strategy", typeof(string));
 
             var replayOptions = this.Parser.GetOrCreateGroup("replayOptions", "Replay options");
             replayOptions.DependsOn = new CommandLineArgumentDependency() { Name = "command", Value = "replay" };
@@ -261,16 +260,6 @@
                     configuration.SchedulingStrategy = option.LongName.Substring(4);
                     configuration.StrategyBound = (int)(uint)option.Value;
                     break;
-<<<<<<< HEAD
-                case "partially-controlled-testing":
-                    configuration.IsPartiallyControlledTestingEnabled = true;
-                    break;
-                case "abstraction-level":
-                    configuration.AbstractionLevel = (string)option.Value;
-                    configuration.IsProgramStateHashingEnabled = true;
-                    break;
-=======
->>>>>>> da270b5a
                 case "schedule":
                     {
                         string filename = (string)option.Value;
